#!/usr/bin/env python3
# -*- coding: utf-8 -*-

'''A class for simple parameter handling.

This class is also used as a basis for automated widget creation
by OpenPivGui.
'''

__licence__ = '''
This program is free software: you can redistribute it and/or modify
it under the terms of the GNU General Public License as published by
the Free Software Foundation, either version 3 of the License, or
(at your option) any later version.
This program is distributed in the hope that it will be useful,
but WITHOUT ANY WARRANTY; without even the implied warranty of
MERCHANTABILITY or FITNESS FOR A PARTICULAR PURPOSE.  See the
GNU General Public License for more details.
You should have received a copy of the GNU General Public License
along with this program.  If not, see <http://www.gnu.org/licenses/>.
'''

__email__= 'vennemann@fh-muenster.de'

example_user_function='''
filelistbox = self.get_filelistbox()
properties  = self.p
import pandas as pd

def textbox(title='Title', text='Hello!'):
    from tkinter.scrolledtext import ScrolledText
    from tkinter.constants import END
    frame = tk.Tk()
    frame.title(title)
    textarea = ScrolledText(frame, height=10, width=80)
    textarea.insert(END, text)
    textarea.pack(fill='x', side='left', expand=True)
    textarea.focus()
    frame.mainloop()

try:
    index = filelistbox.curselection()[0]
except IndexError:
    messagebox.showerror(
        title="No vector file selected.",
        message="Please select a vector file " +
                "in the file list and run again."
    )
else:
    f = properties['fnames'][index]
    names=('x','y','v_x','v_y','var')
    df = pd.read_csv(f, sep='\t', header=None, names=names)
    print(df.describe())
    textbox(title='Statistics of {}'.format(f),
            text=df.describe()
    )
'''

import json
import os


class OpenPivParams():
    '''A class for convenient parameter handling.

    Widgets are automatically created based on the content of the
    variables in the dictionary OpenPivParams.default.

    The entries in OpenPivParams.default are assumed to follow this
    pattern:

    (str) key:
        [(int) index, 
         (str) type, 
         value,
         (tuple) hints,
         (str) label,
         (str) help]

    The index is used for sorting and grouping, because Python 
    dictionaries below version 3.7 do not preserve their order. A 
    corresponding input widged ist chosen based on the type string:
    
        None:                    no widget, no variable, but a rider
        boolean:                 checkbox
        str[]:                   listbox
        text:                    text area
        other (float, int, str): entry (if hints not None: option menu)
    
    A label is placed next to each input widget. The help string is
    displayed as a tooltip.

    The parameter value is directly accessible via indexing the base
    variable name. For example, if your OpenPivParams object variable
    name is »my_settings«, you can access a value by typing:

    my_settings[key] 
    
    This is a shortcut for my_settings.param[key]. To access other 
    fields, use my_settings.label[key], my_settings.help[key] and so on.
    '''

    def __init__(self):
        # hard coded location of the parameter file in the home dir:
        self.params_fname = os.path.expanduser('~' + os.sep + \
                                               'open_piv_gui.json')
        # grouping and sorting based on an index:
        self.GENERAL = 1000
        self.PREPROC = 2000
        self.PIVPROC = 3000
        self.VALIDATION = 6000
        self.POSTPROC = 7000
        self.PLOTTING = 8000
        self.LOGGING = 9000
        self.USER = 10000
        # remember the current file filter
        # (one of the comma separated values in ['navi_pattern']):
        self.navi_position = 0
        # these are the default parameters, basis for widget creation:
        self.default = {
            #########################################################
            # Place additional variables in the following sections. #
            # Widgets are created automatically. Don't care about   #
            # saving and restoring - new variables are included     #
            # automatically.                                        #
            #########################################################
            # general
            'general':
                [1000,
                 None,        # type None: This will create a rider.
                 None,
                 None,
                 'General',
                 None],
            
            'fnames':
                [1010,        # index, here: group GENERAL
                 'str[]',     # type
                 [],          # value
                 None,        # hint (used for option menu, if not None)
                 'filenames', # label
                 None],       # help (tooltip)
            
            'cores':
                [1015, 'int', 2, 
                 (1,2,3,4,5,6,7,8),
                 'number of cores',
                 'Select amount of cores to be used for PIV evaluations.'],
            
<<<<<<< HEAD
=======
            'step':
                [1020, 'int', 2, 
                 (1,2),
                 'sequence order step',
                 'Select sequence order step for evaluation.' +
                 '\nAssuming >>skip<< = 1; ' +
                 '\n>>1<< yields (1+2),(2+3)' +
                 '\n>>2<< yields (1+2),(3+4)'],
            
            'skip':
                [1021, 'int', 1, 
                 (1,2,3,4,5,6,7,8),
                 'sequence order skip',
                 'Select sequence order jump for evaluation.' +
                 '\nAssuming >>step<< = 1; ' +
                 '\n>>1<< yields (1+2),(2+3)' +
                 '\n>>2<< yields (1+3),(2+4)' +
                 '\n>>3<< yields (1+4),(2+5)' +
                 '\nand so on...'],
            
>>>>>>> feb6c520
            'compact_layout':
                [1030, 'bool', False, None,
                 'compact layout',
                 'If selected, the layout is optimized for full ' +
                 'screen usage and small screens. Otherwise, the ' +
                 'layout leaves some horizontal space for other ' +
                 'apps like a terminal window or source code editor. ' +
                 'This setting takes effect after restart.'],
            
            'vec_fname':
                [1040, 'str', 'vec', None,
                 'base output filename',
                 'Filename for vector output. A number and an acronym ' +
                 'that indicates the process history are added ' +
                 'automatically.'],
            
            'navi_pattern':
                [1050, 'str',
                 'png$, tif$, bmp$, pgm$, vec$, ' +
                 'extd_[0-9]+\.vec$, ' +
                 'widim_[0-9]+\.vec$, ' +
                 'windef_[0-9]+\.vec$, ' +
                 'sig2noise\.vec$, std_thrhld\.vec, ' +
                 'repl\.vec$, ' +
                 'sig2noise_repl\.vec$, std_thrhld_repl\.vec$ ',
                 None,
                 'navigation pattern',
                 'Regular expression patterns for filtering the files ' +
                 'in the current directory. Use the back and forward ' +
                 'buttons to apply a different filter.'],
<<<<<<< HEAD
            'load_settings':
                [1050, 'bool', False, None,
                 'settings for using pandas',
                 'Individual settings ' +
                 'for loading files using pandas.'],
            'skiprows':
                [1051, 'str', '0', None,
                 'skip rows', 
                 'Number of rows skipped at the beginning of the file.'],
            'decimal':
                [1052, 'str', '.', None,
                 'decimal separator', 
                 'Decimal separator for floating point numbers.'],
            'sep':
                [1053, 'str', 'tab', (',', ';', 'space', 'tab'),
                 'column separator',
                 'Column separator.'],
            'header':
                [1054, 'bool', False, None,
                 'read header', 
                 'Read header. ' + 
                 'If chosen, first line will be interpreted as the header'],
            'header_names':
                [1055, 'str', 'x,y,vx,vy,sig2noise', None,
                 'specify own header names',
                 'Specify comma separated list of column names.' +
                 'Example: x,y,vx,vy,sig2noise'],
=======
            
            'load_settings':
                [1060, 'bool', False, None,
                 'settings for using pandas',
                 'Individual settings ' +
                 'for loading files using pandas.'],
            
            'skiprows':
                [1061, 'str', '0', None,
                 'skip rows', 
                 'Number of rows skipped at the beginning of the file.'],
            
            'decimal':
                [1062, 'str', '.', None,
                 'decimal separator', 
                 'Decimal separator for floating point numbers.'],
            
            'sep':
                [1063, 'str', 'tab', (',', ';', 'space', 'tab'),
                 'column separator',
                 'Column separator.'],
            
            'header':
                [1064, 'bool', False, None,
                 'read header', 
                 'Read header. ' + 
                 'If chosen, first line will be interpreted as the header'],
            
            'header_names':
                [1065, 'str', 'x,y,vx,vy,sig2noise', None,
                 'specify own header names',
                 'Specify comma separated list of column names.' +
                 'Example: x,y,vx,vy,sig2noise'],
            
            
>>>>>>> feb6c520
            # preprocessing
            'preproc':
                [2000, None, None, None,
                 'Preprocess',
                 None],
            
            'ROI':
                [2010, 'bool', 'False', None,
                 'region of interest',
                 'Define region of interest.'],
            
            'roi-xmin':
<<<<<<< HEAD
                [2020, 'int', 200, None,
=======
                [2011, 'int', 200, None,
>>>>>>> feb6c520
                 'x min',
                 'Defining region of interest.'],
            
            'roi-xmax':
<<<<<<< HEAD
                [2030, 'int', 800, None,
=======
                [2012, 'int', 800, None,
>>>>>>> feb6c520
                 'x max',
                 'Defining region of interest.'],
            
            'roi-ymin':
<<<<<<< HEAD
                [2040, 'int', 200, None,
=======
                [2013, 'int', 200, None,
>>>>>>> feb6c520
                 'y min',
                 'Defining region of interest.'],
            
            'roi-ymax':
<<<<<<< HEAD
                [2050, 'int', 800, None,
                 'y max',
                 'Defining region of interest.'],
            
=======
                [2014, 'int', 800, None,
                 'y max',
                 'Defining region of interest.'],
            
            'invert':
                [2020, 'bool', 'False', None,
                 'invert image',
                 'Invert image (see skimage invert()).'],
            
            'gaussian_filter':
                [2030, 'bool', 'False', None,
                 'Gaussian filter',
                 'Standard Gaussian blurring filter (see scipy gaussian_filter()).'],
            
            'gf_sigma':
                [2035, 'int', 10, None,
                 'sigma/kernel size',
                 'Defining the size of the sigma/kernel for gaussian blur filter.'],
            
            'CLAHE':
                [2040, 'bool', 'False', None,
                 'CLAHE filter',
                 'Contrast Limited Adaptive Histogram Equalization filter (see skimage adapthist()).'],
            
            'CLAHE_kernel':
                [2041, 'int', 20, None,
                 'kernel size',
                 'Defining the size of the kernel for CLAHE.'],
            
            'CLAHE_clip':
                [2042, 'float', 0.01, None,
                 'clip limit',
                 'Defining the contrast with 0-1 (1 gives highest contrast).'],
            
            'un_sharp':
                [2050, 'bool', 'False', None,
                 'UnSharp high pass mask/filter',
                 'A simple image high pass filter (see skimage un_sharp()).'],
            
            'un_sharp_first':
                [2051, 'bool', 'False', None,
                 'perform before CLAHE',
                 'Perform UnSharp high pass mask/filter before CLAHE.'],
            
            'us_radius':
                [2052, 'int', 1, None,
                 'filter radius',
                 'Defining the radius value of the subtracted gaussian filter in the ' + 
                 'UnSharp high pass mask/filter (positive ints only).'],
            
            'us_amount':
                [2053, 'float', 15.0, None,
                 'clip limit',
                 'Defining the clip of the UnSharp filter (higher values remove more background noise).'],
            
>>>>>>> feb6c520
            'dynamic_mask':
                [2060, 'bool', 'False', None,
                 'dynamic masking',
                 'Dynamic masking for masking of images. \n' +
                 'Warning: This is still in testing and is not recommended for use.'],
            
            'dynamic_mask_type':
<<<<<<< HEAD
                [2070, 'str', 'edge', 
                 ('edge', 'intensity'),
                 'dynamic mask type',
                 'Defining dynamic mask type.'],
            
            'dynamic_mask_threshold':
                [2080, 'float', 0.01, None,
                 'dynamic mask threshold',
                 'Defining threshold of dynamic mask.'],
            
            'dynamic_mask_size':
                [2090, 'int', 7, None,
                 'dynamic mask filter size',
                 'Defining size of the masks.'],
            
            'gaussian_filter':
                [2100, 'bool', 'False', None,
                 'Gaussian filter',
                 'Standard Gaussian blurring filter (see scilab gaussian_filter).'],
            
            'gf_sigma':
                [2100, 'int', 10, None,
                 'Gaussian filter sigma/kernel size',
                 'Defining the size of the sigma/kernel for gaussian blur filter.'],
            
            'gaussian_laplace':
                [2120, 'bool', 'False', None,
                 'Gaussian laplace filter',
                 'Gaussian laplace filter (see scilab gaussian_laplace).'],
            
            'gl_sigma':
                [2130, 'float', 1, None,
                 'Gaussian laplace sigma size',
                 'Defining the size of the sigma for gaussian laprace filter.'],
            
=======
                [2061, 'str', 'edge', 
                 ('edge', 'intensity'),
                 'mask type',
                 'Defining dynamic mask type.'],
            
            'dynamic_mask_threshold':
                [2062, 'float', 0.01, None,
                 'mask threshold',
                 'Defining threshold of dynamic mask.'],
            
            'dynamic_mask_size':
                [2063, 'int', 7, None,
                 'mask filter size',
                 'Defining size of the masks.'],
            
>>>>>>> feb6c520
            
            # processing
            'piv':
                [3000, None, None, None,
                 'PIV',
                 None],
            
            'do_piv_evaluation':
                [3005, 'bool', 'True', None,
                 'do PIV evaluation',
                 'Do PIV evaluation, select method and parameters below. ' +
                 'Deselect, if you just want to do some post-processing.'],
            
            'evaluation_method':
                [3010, 'string', 'windef',
                 ('extd', 'widim', 'windef'),
                 'evaluation method',
                 'extd: ' +
                 'Direct correlation with extended size of the ' +
                 'search area. \n' +
                 'widim: ' +
                 'Window displacement iterative method. (Iterative ' +
                 'grid refinement or multi pass PIV). \n' +
                 'windef: ' +
                 'Iterative grid refinement with window deformation ' +
                 '(recommended).'],
            
            'search_area':
                [3020, 'int', 64, (16, 32, 64, 128, 256),
                 'search area size',
                 'Size of square search area in pixel for ' +
                 'extd method.'], 
            
            
            'corr_window':
                [3030, 'int', 32, (8, 16, 32, 64, 128),
                 'interrogation window size',
                 'Size of square interrogation windows in pixel ' +
                 '(final pass, in pixel).'],
            
            'overlap':
                [3040, 'int', 16, (4, 8, 16, 32, 64, 128),
                 'overlap',
                 'Overlap of correlation windows or vector spacing ' +
                 '(final pass, in pixel).'],
            
            'coarse_factor':
                [3050, 'int', 2, (1, 2, 3, 4, 5),
                 'number of refinement steps',
                 'Example: A window size of 16 and a number of refinement steps ' +
                 'of 2 gives an window size of 64×64 in the fist pass, 32×32 in ' +
                 'the second pass and 16×16 pixel in the final pass. (Applies ' +
                 'to widim and windef methods only.)'],
            
            'corr_method':
                [3060, 'str', 'circular',
                 ('circular', 'linear'),
                 'correlation method',
                 'Correlation method. Circular is no padding and' + 
<<<<<<< HEAD
                 'linear is zero padding (applies to Windef and Widim)'],
=======
                 'linear is zero padding (applies to Windef).'],
>>>>>>> feb6c520
            
            'subpixel_method':
                [3070, 'str', 'gaussian',
                 ('centroid', 'gaussian', 'parabolic'),
                 'subpixel method',
                 'Fit function for determining the subpixel position ' +
                 'of the correlation peak.'],
            
            'sig2noise_method':
                [3080, 'string', 'peak2peak',
                 ('peak2peak', 'peak2mean'),
                 'signal2noise calculation method',
                 'Calculation method for the signal to noise ratio.'],
            'dt':
                [3090, 'float', 1.0, None,
                 'dt',
                 'Interframing time in seconds.'],
            
            'scale':
                [3100, 'float', 1.0, None,
                 'scale',
                 'Interframing scaling in pix/m'],
            
<<<<<<< HEAD
=======
            'flip_u':
                [3110, 'bool', 'False', None,
                 'invert u-component',
                 'Invert (negative) u-component when saving RAW results.'],
            
            'flip_v':
                [3120, 'bool', 'False', None,
                 'invert v-component',
                 'Invert (negative) v-component when saving RAW results.'],
            
            
>>>>>>> feb6c520
            # validation
            'vld':
                [6000, None, None, None,
                 'Validation',
                 None],
            
            'vld_sig2noise':
                [6010, 'bool', False, None,
                 'signal to noise ratio validation',
                 'Validate the data based on the signal to nose ratio '+
                 'of the cross correlation.'],
            
            'sig2noise_threshold':
                [6030, 'float', 1.5, None,
                 'signal to noise threshold',
                 'Threshold for filtering based on signal to noise ' +
                 'ratio.'],
            
            'vld_global_std':
                [6040, 'bool', False, None,
                 'standard deviation validation',
                 'Validate the data based on a multiple of the '+
                 'standard deviation.'],
            
            'global_std_threshold':
                [6050, 'float', 2.0, None,
                 'standard deviation threshold',
                 'Remove vectors, if the the sum of the squared ' +
                 'vector components is larger than the threshold ' +
                 'times the standard deviation of the flow field.'],
            
            'vld_local_med':
                [6060, 'bool', True, None,
                 'local median validation',
                 'Validate the data based on a local median ' +
                 'threshold.'],
            
            'local_median_threshold':
                [6070, 'float', 1.2, None,
                 'local median threshold',
                 'Discard vector, if the absolute difference with ' +
                 'the local median is greater than the threshold. '], 
            
            'vld_global_thr':
                [6080, 'bool', False, None,
                 'global threshold validation',
                 'Validate the data based on a set global ' +
                 'thresholds.'],
            
            'MinU':
                [6090, 'float', -30.0, None,
                 'min u',
                 'Minimum U allowable component.'], 
            
            'MaxU':
                [6090, 'float', 30.0, None,
                 'max u',
                 'Maximum U allowable component.'],
            
            'MinV':
                [6090, 'float', -30.0, None,
                 'min v',
                 'Minimum V allowable component.'],
            
            'MaxV':
                [6090, 'float', 30.0, None,
                 'max v',
                 'Maximum V allowable component.'],
            
            
            # postprocessing
            'post':
                [7000, None, None, None,
                 'Postprocess',
                 None],
            
            'repl':
                [7010, 'bool', True, None,
                 'replace outliers',
                 'Replace outliers.'],
            
            'repl_method':
                [7020, 'str', 'localmean',
                 ('localmean', 'disk', 'distance'),
                 'replacement method',
                 'Each NaN element is replaced by a weighed average' +
                 'of neighbours. Localmean uses a square kernel, ' +
                 'disk a uniform circular kernel, and distance a ' +
                 'kernel with a weight that is proportional to the ' +
                 'distance.'],
            
            'repl_iter':
                [7030, 'int', 10, None,
                 'number of iterations',
                 'If there are adjacent NaN elements, iterative ' +
                 'replacement is needed.'],
            
            'repl_kernel':
                [7040, 'int', 2, None,
                 'kernel size',
                 'Diameter of the weighting kernel.'],
            
            'smoothn':
                [7050, 'bool', True, None,
<<<<<<< HEAD
                 'smoothn data',
                 'Smoothn data using openpiv.smoothn.'],
            
            'smoothn_type':
                [7060, 'str', 'last pass', 
                 ('last pass','each pass'),
                 'smoothn vectors',
                 'Smoothn data with openpiv.smoothn. <each pass> only applies to windef'],
=======
                 'smoothn results',
                 'Smoothn post processed results using openpiv.smoothn.'],
            
            'smoothn_each_pass':
                [7050, 'bool', False, None,
                 'smoothn each pass',
                 'Smoothn each pass using openpiv.smoothn.'],
>>>>>>> feb6c520
            
            'robust':
                [7070, 'bool', False, None,
                 'smoothn robust',
                 'Activate robust in smoothn (minimizes influence of outlying data).'],
            
            'smoothn_val':
                [7080, 'float', 0.5, None,
                 'smoothning strength',
                 'Strength of smoothn script. Higher scalar number produces ' +
                  'more smoothned data.'],
            
            
            # plotting
            'plt':
                [8000, None, None, None,
                 'Plot',
                 None],
            
            'plot_type':
                [8010, 'str', 'vectors',
                 ('vectors', 'histogram', 'profiles', 'scatter'),
                 'plot type',
                 'Select, how to plot velocity data.'],
            
            'vec_scale':
                [8030, 'int', 100, None,
                 'vector scaling',
                 'Velocity as a fraction of the plot width, e.g.: ' +
                 'm/s per plot width. Large values result in shorter ' +
                 'vectors.'],
            
            'vec_width':
                [8040, 'float', 0.0025, None,
                 'vector line width',
                 'Line width as a fraction of the plot width.'],
            
            'invalid_color':
                [8050, 'str', 'blue', ('red', 'blue', 'black'),
                 'invalid vector color',
                 'The color of the invalid vectors'],
            
            'valid_color':
                [8060, 'str', 'red', ('red', 'blue', 'black'),
                 'valid vector color',
                 'The color of the valid vectors'],
            
            'invert_yaxis':
                [8070, 'bool', True, None,
                 'vector plot invert y-axis',
                 'Define the top left corner as the origin ' +
                 'of the vector plot coordinate sytem, ' +
                 'as it is common practice in image processing.'],
            
            'histogram_quantity':
                [8110, 'str', 'v_x', ('v', 'v_x', 'v_y'),
                 'histogram quantity',
                 'The absolute value of the velocity (v) or its x- ' +
                 'or y-component (v_x or v_y).'], 
            
            'histogram_bins':
                [8120, 'int', 20, None,
                 'histogram number of bins',
                 'Number of bins (bars) in the histogram.'],
            
            'histrogram_log_scale':
                [8130, 'bool', True, None,
                 'histogram log scale',
                 'Use a logarithmic y-axis.'],
            
            'profiles_orientation':
                [8210, 'str', 'vertical', ('vertical', 'horizontal'),
                 'profiles orientation',
                 'Plot v_y over x (horizontal) or v_x over y (vertical).'],
<<<<<<< HEAD
=======
            
>>>>>>> feb6c520
            'pandas_utility':
                [8300, 'bool', False, None,
                 'Use pandas plot utility.',
                 'If chosen, plots will be generated with pandas.'],
<<<<<<< HEAD
=======
            
>>>>>>> feb6c520
            'pandas_plot_type':
                [8310, 'str', 'density',
                 ('line','bar', 'barh', 'hist', 'box',
                  'density', 'area', 'scatter'),
                 'plot-type', 'Choose plot-type. For further information ' +
                 'refer to pandas.DataFrame.plot().'],
<<<<<<< HEAD
            'x_data':
                [8320, 'str', 'vx', None, 'column name for x-data',
                 'column name for x-data. If unknown watch labbook entry.'],
=======
            
            'x_data':
                [8320, 'str', 'vx', None, 'column name for x-data',
                 'column name for x-data. If unknown watch labbook entry.'],
            
>>>>>>> feb6c520
            'y_data':
                [8330, 'str', 'vy', None, 'column name for y-data',
                 'column name for y-data. If unknown watch labbook entry.' +
                 ' For histogram only y_data are needed.'],
<<<<<<< HEAD
            'plot_bins':
                [8475, 'str', '10', None, 'number of bins', 'number of bins.' +
                 ' This box is only used for plotting type scatter.'],
            'plot_title':
                [8340, 'str', 'Title', None, 'diagram title', 'diagram title.'],
            'plot_grid':
                [8450, 'bool', True, None, 'grid', 
                 'adds a grid to the diagram.'],
            'plot_legend':
                [8460, 'bool', True, None, 'legend', 
                 'adds a legend to the diagram.'],
=======
            
            'plot_bins':
                [8475, 'str', '10', None, 'number of bins', 'number of bins.' +
                 ' This box is only used for plotting type scatter.'],
            
            'plot_title':
                [8340, 'str', 'Title', None, 'diagram title', 'diagram title.'],
            
            'plot_grid':
                [8450, 'bool', True, None, 'grid', 
                 'adds a grid to the diagram.'],
            
            'plot_legend':
                [8460, 'bool', True, None, 'legend', 
                 'adds a legend to the diagram.'],
            
>>>>>>> feb6c520
            'plot_scaling': 
                [8470, 'str', 'None', ('None', 'logx', 'logy', 'loglog'),
                 'axis scaling', 'scales the axes. logarithm scaling x-axis' +
                 ' --> logx; logarithm scaling y-axis --> logy; ' +
                 'logarithm scaling both axes --> loglog.'],
<<<<<<< HEAD
            'plot_xlim':
                [8480, 'str', '', None, 'limits for the x-axis', 
                 'For implementation use (lower_limit, upper_limit).'],
            'plot_ylim':
                [8485, 'str', '', None, 'limits for the y-axis',
                 'For implementation use (lower_limit, upper_limit).'],
=======
            
            'plot_xlim':
                [8480, 'str', '', None, 'limits for the x-axis', 
                 'For implementation use (lower_limit, upper_limit).'],
            
            'plot_ylim':
                [8485, 'str', '', None, 'limits for the y-axis',
                 'For implementation use (lower_limit, upper_limit).'],
            
            
>>>>>>> feb6c520
            # lab-book
            'lab_book':
                [9000, None, None, None,
                 'Lab-Book',
                 None],
            
            'lab_book_content':
                [9010, 'text',
                 '',
                 None,
                 None,
                 None],
            'data_information':
                [9020, 'bool', False, None, 'log column information', 
                 'shows column names, if you choose a file at the ' + 
                 'right side.'],
            # user-function
            'user_func':
                [10000, None, None, None,
                 'User-Function',
                 None],
            
            'user_func_def':
                [10010, 'text',
                 example_user_function,
                 None,
                 None,
                 None]
        }
        
        
        # splitting the dictionary for more convenient access
        self.index = dict(zip(
            self.default.keys(),
            [val[0] for val in self.default.values()]))
        self.type = dict(zip(
            self.default.keys(),
            [val[1] for val in self.default.values()]))
        self.param = dict(zip(
            self.default.keys(),
            [val[2] for val in self.default.values()]))
        self.hint = dict(zip(
            self.default.keys(),
            [val[3] for val in self.default.values()]))
        self.label = dict(zip(
            self.default.keys(),
            [val[4] for val in self.default.values()]))
        self.help = dict(zip(
            self.default.keys(),
            [val[5] for val in self.default.values()]))

    def __getitem__(self, key):
        return(self.param[key])

    def __setitem__(self, key, value):
        self.param[key] = value

    def load_settings(self, fname):
        '''Read parameters from a JSON file.
        
        Args: 
            fname (str): Path of the settings file in JSON format.

        Reads only parameter values. Content of the fields index, 
        type, hint, label and help are always read from the default
        dictionary. The default dictionary may contain more entries
        than the JSON file (ensuring backwards compatibility).
        '''
        try:
            f = open(fname, 'r')
            p = json.load(f)
            f.close()
        except:
            print('File not found: ' + fname)
        else:
            for key in self.param:
                if key in p:
                    self.param[key] = p[key]

    def dump_settings(self, fname):
        '''Dump parameter values to a JSON file.

        Args:
            fname (str): A filename.
        
        Only the parameter values are saved. Other data like
        index, hint, label and help should only be defined in the
        default dictionary in this source code.'''
        try:
            f = open(fname, 'w')
            json.dump(self.param, f)
            f.close()
        except:
            print('Unable to save settings: ' + fname)



    def generate_parameter_documentation(self, group=None):
        '''Return parameter labels and help as reStructuredText def list.

        Parameters
        ----------
        group : int
            Parameter group.
            (e.g. OpenPivParams.PIVPROC)

        Returns
        -------
        str : A reStructuredText definition list for documentation.
        '''
        s = ''
        for key in self.default:
            if group < self.index[key] < group+1000:
                s = s + str(self.label[key]) + '\n' + \
                '    ' + str.replace(str(self.help[key]), '\n', '\n    ') + '\n\n'
        return(s)<|MERGE_RESOLUTION|>--- conflicted
+++ resolved
@@ -146,9 +146,7 @@
                  (1,2,3,4,5,6,7,8),
                  'number of cores',
                  'Select amount of cores to be used for PIV evaluations.'],
-            
-<<<<<<< HEAD
-=======
+
             'step':
                 [1020, 'int', 2, 
                  (1,2),
@@ -168,8 +166,7 @@
                  '\n>>2<< yields (1+3),(2+4)' +
                  '\n>>3<< yields (1+4),(2+5)' +
                  '\nand so on...'],
-            
->>>>>>> feb6c520
+
             'compact_layout':
                 [1030, 'bool', False, None,
                  'compact layout',
@@ -200,35 +197,6 @@
                  'Regular expression patterns for filtering the files ' +
                  'in the current directory. Use the back and forward ' +
                  'buttons to apply a different filter.'],
-<<<<<<< HEAD
-            'load_settings':
-                [1050, 'bool', False, None,
-                 'settings for using pandas',
-                 'Individual settings ' +
-                 'for loading files using pandas.'],
-            'skiprows':
-                [1051, 'str', '0', None,
-                 'skip rows', 
-                 'Number of rows skipped at the beginning of the file.'],
-            'decimal':
-                [1052, 'str', '.', None,
-                 'decimal separator', 
-                 'Decimal separator for floating point numbers.'],
-            'sep':
-                [1053, 'str', 'tab', (',', ';', 'space', 'tab'),
-                 'column separator',
-                 'Column separator.'],
-            'header':
-                [1054, 'bool', False, None,
-                 'read header', 
-                 'Read header. ' + 
-                 'If chosen, first line will be interpreted as the header'],
-            'header_names':
-                [1055, 'str', 'x,y,vx,vy,sig2noise', None,
-                 'specify own header names',
-                 'Specify comma separated list of column names.' +
-                 'Example: x,y,vx,vy,sig2noise'],
-=======
             
             'load_settings':
                 [1060, 'bool', False, None,
@@ -263,8 +231,6 @@
                  'Specify comma separated list of column names.' +
                  'Example: x,y,vx,vy,sig2noise'],
             
-            
->>>>>>> feb6c520
             # preprocessing
             'preproc':
                 [2000, None, None, None,
@@ -277,39 +243,21 @@
                  'Define region of interest.'],
             
             'roi-xmin':
-<<<<<<< HEAD
-                [2020, 'int', 200, None,
-=======
                 [2011, 'int', 200, None,
->>>>>>> feb6c520
                  'x min',
                  'Defining region of interest.'],
             
             'roi-xmax':
-<<<<<<< HEAD
-                [2030, 'int', 800, None,
-=======
                 [2012, 'int', 800, None,
->>>>>>> feb6c520
                  'x max',
                  'Defining region of interest.'],
             
             'roi-ymin':
-<<<<<<< HEAD
-                [2040, 'int', 200, None,
-=======
                 [2013, 'int', 200, None,
->>>>>>> feb6c520
                  'y min',
                  'Defining region of interest.'],
             
             'roi-ymax':
-<<<<<<< HEAD
-                [2050, 'int', 800, None,
-                 'y max',
-                 'Defining region of interest.'],
-            
-=======
                 [2014, 'int', 800, None,
                  'y max',
                  'Defining region of interest.'],
@@ -364,8 +312,7 @@
                 [2053, 'float', 15.0, None,
                  'clip limit',
                  'Defining the clip of the UnSharp filter (higher values remove more background noise).'],
-            
->>>>>>> feb6c520
+
             'dynamic_mask':
                 [2060, 'bool', 'False', None,
                  'dynamic masking',
@@ -373,43 +320,6 @@
                  'Warning: This is still in testing and is not recommended for use.'],
             
             'dynamic_mask_type':
-<<<<<<< HEAD
-                [2070, 'str', 'edge', 
-                 ('edge', 'intensity'),
-                 'dynamic mask type',
-                 'Defining dynamic mask type.'],
-            
-            'dynamic_mask_threshold':
-                [2080, 'float', 0.01, None,
-                 'dynamic mask threshold',
-                 'Defining threshold of dynamic mask.'],
-            
-            'dynamic_mask_size':
-                [2090, 'int', 7, None,
-                 'dynamic mask filter size',
-                 'Defining size of the masks.'],
-            
-            'gaussian_filter':
-                [2100, 'bool', 'False', None,
-                 'Gaussian filter',
-                 'Standard Gaussian blurring filter (see scilab gaussian_filter).'],
-            
-            'gf_sigma':
-                [2100, 'int', 10, None,
-                 'Gaussian filter sigma/kernel size',
-                 'Defining the size of the sigma/kernel for gaussian blur filter.'],
-            
-            'gaussian_laplace':
-                [2120, 'bool', 'False', None,
-                 'Gaussian laplace filter',
-                 'Gaussian laplace filter (see scilab gaussian_laplace).'],
-            
-            'gl_sigma':
-                [2130, 'float', 1, None,
-                 'Gaussian laplace sigma size',
-                 'Defining the size of the sigma for gaussian laprace filter.'],
-            
-=======
                 [2061, 'str', 'edge', 
                  ('edge', 'intensity'),
                  'mask type',
@@ -424,9 +334,7 @@
                 [2063, 'int', 7, None,
                  'mask filter size',
                  'Defining size of the masks.'],
-            
->>>>>>> feb6c520
-            
+
             # processing
             'piv':
                 [3000, None, None, None,
@@ -485,11 +393,7 @@
                  ('circular', 'linear'),
                  'correlation method',
                  'Correlation method. Circular is no padding and' + 
-<<<<<<< HEAD
-                 'linear is zero padding (applies to Windef and Widim)'],
-=======
                  'linear is zero padding (applies to Windef).'],
->>>>>>> feb6c520
             
             'subpixel_method':
                 [3070, 'str', 'gaussian',
@@ -513,8 +417,6 @@
                  'scale',
                  'Interframing scaling in pix/m'],
             
-<<<<<<< HEAD
-=======
             'flip_u':
                 [3110, 'bool', 'False', None,
                  'invert u-component',
@@ -525,8 +427,6 @@
                  'invert v-component',
                  'Invert (negative) v-component when saving RAW results.'],
             
-            
->>>>>>> feb6c520
             # validation
             'vld':
                 [6000, None, None, None,
@@ -631,7 +531,6 @@
             
             'smoothn':
                 [7050, 'bool', True, None,
-<<<<<<< HEAD
                  'smoothn data',
                  'Smoothn data using openpiv.smoothn.'],
             
@@ -640,15 +539,11 @@
                  ('last pass','each pass'),
                  'smoothn vectors',
                  'Smoothn data with openpiv.smoothn. <each pass> only applies to windef'],
-=======
-                 'smoothn results',
-                 'Smoothn post processed results using openpiv.smoothn.'],
             
             'smoothn_each_pass':
                 [7050, 'bool', False, None,
                  'smoothn each pass',
                  'Smoothn each pass using openpiv.smoothn.'],
->>>>>>> feb6c520
             
             'robust':
                 [7070, 'bool', False, None,
@@ -723,93 +618,57 @@
                 [8210, 'str', 'vertical', ('vertical', 'horizontal'),
                  'profiles orientation',
                  'Plot v_y over x (horizontal) or v_x over y (vertical).'],
-<<<<<<< HEAD
-=======
-            
->>>>>>> feb6c520
+            
             'pandas_utility':
                 [8300, 'bool', False, None,
                  'Use pandas plot utility.',
                  'If chosen, plots will be generated with pandas.'],
-<<<<<<< HEAD
-=======
-            
->>>>>>> feb6c520
+            
             'pandas_plot_type':
                 [8310, 'str', 'density',
                  ('line','bar', 'barh', 'hist', 'box',
                   'density', 'area', 'scatter'),
                  'plot-type', 'Choose plot-type. For further information ' +
                  'refer to pandas.DataFrame.plot().'],
-<<<<<<< HEAD
+            
             'x_data':
                 [8320, 'str', 'vx', None, 'column name for x-data',
                  'column name for x-data. If unknown watch labbook entry.'],
-=======
-            
-            'x_data':
-                [8320, 'str', 'vx', None, 'column name for x-data',
-                 'column name for x-data. If unknown watch labbook entry.'],
-            
->>>>>>> feb6c520
+            
             'y_data':
                 [8330, 'str', 'vy', None, 'column name for y-data',
                  'column name for y-data. If unknown watch labbook entry.' +
                  ' For histogram only y_data are needed.'],
-<<<<<<< HEAD
+            
             'plot_bins':
                 [8475, 'str', '10', None, 'number of bins', 'number of bins.' +
                  ' This box is only used for plotting type scatter.'],
+            
             'plot_title':
                 [8340, 'str', 'Title', None, 'diagram title', 'diagram title.'],
+            
             'plot_grid':
                 [8450, 'bool', True, None, 'grid', 
                  'adds a grid to the diagram.'],
+            
             'plot_legend':
                 [8460, 'bool', True, None, 'legend', 
                  'adds a legend to the diagram.'],
-=======
-            
-            'plot_bins':
-                [8475, 'str', '10', None, 'number of bins', 'number of bins.' +
-                 ' This box is only used for plotting type scatter.'],
-            
-            'plot_title':
-                [8340, 'str', 'Title', None, 'diagram title', 'diagram title.'],
-            
-            'plot_grid':
-                [8450, 'bool', True, None, 'grid', 
-                 'adds a grid to the diagram.'],
-            
-            'plot_legend':
-                [8460, 'bool', True, None, 'legend', 
-                 'adds a legend to the diagram.'],
-            
->>>>>>> feb6c520
+            
             'plot_scaling': 
                 [8470, 'str', 'None', ('None', 'logx', 'logy', 'loglog'),
                  'axis scaling', 'scales the axes. logarithm scaling x-axis' +
                  ' --> logx; logarithm scaling y-axis --> logy; ' +
                  'logarithm scaling both axes --> loglog.'],
-<<<<<<< HEAD
+            
             'plot_xlim':
                 [8480, 'str', '', None, 'limits for the x-axis', 
                  'For implementation use (lower_limit, upper_limit).'],
+            
             'plot_ylim':
                 [8485, 'str', '', None, 'limits for the y-axis',
                  'For implementation use (lower_limit, upper_limit).'],
-=======
-            
-            'plot_xlim':
-                [8480, 'str', '', None, 'limits for the x-axis', 
-                 'For implementation use (lower_limit, upper_limit).'],
-            
-            'plot_ylim':
-                [8485, 'str', '', None, 'limits for the y-axis',
-                 'For implementation use (lower_limit, upper_limit).'],
-            
-            
->>>>>>> feb6c520
+            
             # lab-book
             'lab_book':
                 [9000, None, None, None,

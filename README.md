[Installation](#installation)

[Launching](#launching)

[Quick Start](#quick_start)

- [Video Tutorial](#video_tuturial)
- [Usage](#usage)
- [Adaption](#adaption)
- [Troubleshooting](#troubleshooting)

[Contribution](#contribution)

- [Without Write Access](#without_write_access)
- [With Write Access](#with_write_access)

# Simple GUI for Open PIV

This graphical user interface provides an efficient workflow for evaluating and postprocessing particle image velocimetry (PIV) images. OpenPivGui relies on the Python libraries provided by the [OpenPIV project](http://www.openpiv.net/).

![Screen shot of the GUI showing a vector plot.](https://raw.githubusercontent.com/OpenPIV/openpiv_tk_gui/master/fig/open_piv_gui_vector_plot.png)

## Installation <a id=installation></a>

You may use Pip to install `OpenPivGui`:

```
pip3 install openpivgui
```

## Launching <a id=launching></a>

Launch `OpenPivGui` by executing:

```
python3 -m openpivgui.OpenPivGui
```

## Quick start <a id=quick_start></a>

### Video tutorial <a id=video_tutorial></a>

Spend less than eight minutes to learn how to use and extend OpenPivGui:

https://video.fh-muenster.de/Panopto/Pages/Viewer.aspx?id=309dccc2-af58-44e0-8cd3-ab9500c5b7f4

### Usage <a id=usage></a>

1. Press the top left button »select files« and choose some images. Use Ctrl + Shift for selecting mutliple files.
2. To inspect the images, click on the links in the file-list on the right side of the OpenPivGui window.
3. Walk through the riders, select the desired functions, and edit the corresponding parameters.
4. Press »start processing« to start the evaluation.
5. Inspect the results by clicking on the links in the file-list.
6. Use the »back« and »forward« buttons to inspect intermediate results. Use the »back« and »forward« buttons also to list the image files again, and to repeat the evaluation.
4. Use »dump settings« to document your project. You can recall the settings anytime by pressing »load settings«. The lab-book entries are also restored from the settings file.

### Adaption <a id=adaption></a>

First, get the source code. There are two possibilities:

1. Clone the git repository:

```
git clone https://github.com/OpenPIV/openpiv_tk_gui.git
```

2. Find out, where pip3 placed the source scripts and edit them in place:

```
pip3 show openpivgui
```

In both cases, cd into the subdirectory `openpivgui` and find the main scripts to edit:

- `OpenPivParams.py`
- `OpenPivGui.py`

Usually, there are two things to do:

1. Adding new variables and a corresponding widgets to enable users to modify its values.
2. Adding a new method (function).

#### Adding new variables

Open the script `OpenPivParams.py`. Find the method `__init__()`. There, you find a variable, called `default` of type dict. All widgets like checkboxes, text entries, and option menues are created based on the content of this dictionary. 

By adding a dictionary element, you add a variable. A corresponding widget is automatically created. Example:

```
'corr_window':             # key
    [3020,                 # index
     'int',                # type
     32,                   # value
     (8, 16, 32, 64, 128), # hints
     'window size',        # label
     'Size in pixel.'],    # help
```

In `OpenPivGui.py`, you access the value of this variable via `p['corr_window']`. Here, `p` is the instance name of an `OpenPivParams` object. Typing

```
print(self.p['corr_window'])
```

will thus result in:

```
32
```

The other fields are used for widget creation:

- index: An index of 3xxx will place the widget on the third rider (»PIV«).
- type:
    + `None`: Creates a new notebook rider.
	+ `bool`: A checkbox will be created.
	+ `str[]`: Creates a listbox.
	+ `text`: Provides a text area.
	+ `float`, `int`, `str`: An entry widget will be created.
- hints: If hints is not `None`, an option menu is provided with `hints` (tuple) as options.
- label: The label next to the manipulation widget.
- help: The content of this field will pop up as a tooltip, when the mouse is moved over the widget.

#### Adding a new method

Open the script `OpenPivGui`. There are two main possibilities, of doing something with the newly created variables:

1. Extend the existing processing chain.

2. Create a new method.

##### Extend existing processing chain

Find the function definition `start_processing()`. Add another `if` statement and some useful code.

##### Create a new method

Find the function definition `__init_buttons()`. Add something like:

```
ttk.Button(f,
           text='button label',
           command=self.new_func).pack(
		       side='left', fill='x')
```

Add the new function:

```
def new_func(self):
    # do something useful here
    pass
```
### Troubleshooting <a id=troubleshooting></a>

#### I can not install OpenPivGui.

Try `pip` instead of `pip3` or try the `--user` option:

```
pip install --user openpivgui
```

Did you read the error messages? If there are complaints about missing packages, install them prior to OpenPivGui.

```
pip3 install missing-package
```

#### Something is not working properly.

Ensure, you are running the latest version:

```
pip3 install --upgrade openpivgui
```

#### Something is still not working properly.

Start OpenPivGui from the command line:

```
python3 -m openpivgui.OpenPivGui
```

Check the command line for error messages. Do they provide some useful information?

#### I can not see a file list.

If the GUI does not look like the [screenshot on Github](https://raw.githubusercontent.com/OpenPIV/openpiv_tk_gui/master/fig/open_piv_gui_vector_plot.png), it may hide some widgets. Toggle to full-screen mode or try to check the `compact layout` option on the »General« rider.

#### I do not understand, how the »back« and »forward« buttons work.

All output files are stored in the same directory as the input files. To display a clean list of a single processing step, the content of the working directory can be filtered. The »back« and »forward« buttons change the filter. The filters are defined as a list of comma separated regular expressions in the variable »navigation pattern« on the »General« tab.

Examples:

`png$` Show only files that end on the letters »png«.

`piv_[0-9]+\.vec$` Show only files that end on »piv_«, followed by a number and ».vec«. These are usually the raw results.

`sig2noise_repl\.vec$` Final result after applying a validation based on the signal to noise ratio and filling the gaps.

You can learn more about regular expressions by reading the [Python3 Regular Expression HOWTO](https://docs.python.org/3/howto/regex.html#regex-howto).

#### I would like to reset my parameters to standard values.

Close OpenPivGui, find the file `.open_piv_gui.json` in your home directory, remove it, and restart OpenPivGui. All variables should be reset. Because of the leading dot, this file is hidden on Mac OS and Linux. Use `ls -l` in your terminal to see it or select »show system files« or the like in your file browser.

#### I get »UnidentifiedImageError: cannot identify image file«

This happens, when a PIV evaluation is started and the file list contains vector files instead of image files. Press the »back« button until the file list contains image files.

#### I get »UnicodeDecodeError: 'utf-8' codec can't decode byte 0xff in position 85: invalid start byte«

This happens, when PIV evaluation is NOT selected and the file list contains image files. Either press the »back button« until the file list contains vector files or select »direct correlation« on the PIV rider.

## Contribution <a id=contribution></a>

### Without Write Access <a id=without_write_access></a>

1. If not done, install Git and configure it:

```
git config --global user.name "first name surname"
git config --global user.email "e-mail address"
```

<<<<<<< HEAD
2. Create a Github account, navigate to the [OpenPivGui Github page](https://github.com/OpenPIV/openpiv_tk_gui) and press the fork button (top right of the page).

3. Clone your own fork, to get a local copy:

```
git clone https://github.com/your_user_name/openpiv_tk_gui.git
```
4. Your fork is independent from the original (upstream) repository. To sync changes in the upstream repository with your fork, specify the upstream repository:

```
cd openpiv_tk_gui
git remote add upstream https://github.com/OpenPIV/openpiv_tk_gui.git
git remote -v
=======
1. Create a Github account, navigate to the [OpenPivGui Github page](https://github.com/OpenPIV/openpiv_tk_gui) and press the fork button (top right of the page).

2. Clone your own fork, to get a local copy:

```
git clone https://github.com/your_user_name/openpiv_tk_gui.git
>>>>>>> 83d77e80
```


### With Write Access <a id=with_write_access></a>

1. If not done, install Git and configure it:

```
git config --global user.name "first name surname"
git config --global user.email "e-mail address"
```

2. Clone the git repository:

```
git clone https://github.com/OpenPIV/openpiv_tk_gui.git
```

3. Create a new branch and switch over to it:

```
cd openpiv_tk_gui
git branch meaningful-branch-name
git checkout meaningful-branch-name
git status
```

<<<<<<< HEAD
4. Change the code locally and commit changes:
=======
3. Change the code locally and commit changes:
>>>>>>> 83d77e80

```
git add .
git commit -m 'A meaningful comment on the changes.'
```

5. Push branch, so everyone can see it:

```
git push --set-upstream origin meaningful-branch-name
```

6. Create a pull request. This is not a Git, but a Github feature, so you must use the Github user-interface, as described in the [Github documentaton on creating a pull request from a branch](https://docs.github.com/en/github/collaborating-with-issues-and-pull-requests/creating-a-pull-request#creating-the-pull-request).

7. After discussing the changes and possibly additional commits, the feature-branch can be merged into the main branch:

```
git checkout master
git merge meaningful-branch-name
```

<<<<<<< HEAD
8. Eventually, solve merge conflicts. Use `git status` and `git diff` for displaying conflicts. Git marks conflicts in your files, [as described in the Github documentation on solving merge conflicts](https://docs.github.com/en/github/collaborating-with-issues-and-pull-requests/resolving-a-merge-conflict-using-the-command-line#competing-line-change-merge-conflicts).

9. Finally, the feature-branch can safely be removed:
=======
9. Eventually, solve merge conflicts. Use `git status` and `git diff` for displaying conflicts. Git marks conflicts in your files, [as described in the Github documentation on solving merge conflicts](https://docs.github.com/en/github/collaborating-with-issues-and-pull-requests/resolving-a-merge-conflict-using-the-command-line#competing-line-change-merge-conflicts).

8. Finally, the feature-branch can safely be removed:
>>>>>>> 83d77e80

```
git branch -d meaningful-branch-name
```

<<<<<<< HEAD
10. Go to the Github user-interface and also delete the now obsolete online copy of the feature-branch.
=======
9. Go to the Github user-interface and also delete the now obsolete online copy of the feature-branch.
>>>>>>> 83d77e80
<|MERGE_RESOLUTION|>--- conflicted
+++ resolved
@@ -226,7 +226,6 @@
 git config --global user.email "e-mail address"
 ```
 
-<<<<<<< HEAD
 2. Create a Github account, navigate to the [OpenPivGui Github page](https://github.com/OpenPIV/openpiv_tk_gui) and press the fork button (top right of the page).
 
 3. Clone your own fork, to get a local copy:
@@ -240,14 +239,6 @@
 cd openpiv_tk_gui
 git remote add upstream https://github.com/OpenPIV/openpiv_tk_gui.git
 git remote -v
-=======
-1. Create a Github account, navigate to the [OpenPivGui Github page](https://github.com/OpenPIV/openpiv_tk_gui) and press the fork button (top right of the page).
-
-2. Clone your own fork, to get a local copy:
-
-```
-git clone https://github.com/your_user_name/openpiv_tk_gui.git
->>>>>>> 83d77e80
 ```
 
 
@@ -275,11 +266,7 @@
 git status
 ```
 
-<<<<<<< HEAD
 4. Change the code locally and commit changes:
-=======
-3. Change the code locally and commit changes:
->>>>>>> 83d77e80
 
 ```
 git add .
@@ -301,22 +288,12 @@
 git merge meaningful-branch-name
 ```
 
-<<<<<<< HEAD
 8. Eventually, solve merge conflicts. Use `git status` and `git diff` for displaying conflicts. Git marks conflicts in your files, [as described in the Github documentation on solving merge conflicts](https://docs.github.com/en/github/collaborating-with-issues-and-pull-requests/resolving-a-merge-conflict-using-the-command-line#competing-line-change-merge-conflicts).
 
 9. Finally, the feature-branch can safely be removed:
-=======
-9. Eventually, solve merge conflicts. Use `git status` and `git diff` for displaying conflicts. Git marks conflicts in your files, [as described in the Github documentation on solving merge conflicts](https://docs.github.com/en/github/collaborating-with-issues-and-pull-requests/resolving-a-merge-conflict-using-the-command-line#competing-line-change-merge-conflicts).
-
-8. Finally, the feature-branch can safely be removed:
->>>>>>> 83d77e80
 
 ```
 git branch -d meaningful-branch-name
 ```
 
-<<<<<<< HEAD
-10. Go to the Github user-interface and also delete the now obsolete online copy of the feature-branch.
-=======
-9. Go to the Github user-interface and also delete the now obsolete online copy of the feature-branch.
->>>>>>> 83d77e80
+10. Go to the Github user-interface and also delete the now obsolete online copy of the feature-branch.
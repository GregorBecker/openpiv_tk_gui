#!/usr/bin/env python3
# -*- coding: utf-8 -*-

'''A simple GUI for OpenPIV.'''

<<<<<<< HEAD
__version__ = '0.4.0'
=======
__version__ = '0.3.8'
>>>>>>> 7cf0f2ff

__licence__ = '''
This program is free software: you can redistribute it and/or modify
it under the terms of the GNU General Public License as published by
the Free Software Foundation, either version 3 of the License, or
(at your option) any later version.
This program is distributed in the hope that it will be useful,
but WITHOUT ANY WARRANTY; without even the implied warranty of
MERCHANTABILITY or FITNESS FOR A PARTICULAR PURPOSE.  See the
GNU General Public License for more details.
You should have received a copy of the GNU General Public License
along with this program.  If not, see <http://www.gnu.org/licenses/>.
'''

__email__= 'vennemann@fh-muenster.de'

import os
import re
import sys
import json
import inspect
import tkinter as tk
import tkinter.filedialog as filedialog
import tkinter.ttk as ttk
import tkinter.messagebox as messagebox
import webbrowser
import shutil
import threading
from datetime import datetime
from tkinter import colorchooser
import numpy as np
import pandas as pd
import openpiv.tools as piv_tls
import matplotlib.pyplot as plt

from matplotlib.backends.backend_tkagg import (
    FigureCanvasTkAgg,
    NavigationToolbar2Tk)
from matplotlib.backend_bases import key_press_handler
from matplotlib.figure import Figure as Fig

from scipy.ndimage.filters import gaussian_filter, gaussian_laplace

from openpivgui.OpenPivParams import OpenPivParams
from openpivgui.CreateToolTip import CreateToolTip
from openpivgui.MultiProcessing import MultiProcessing
from openpivgui.PreProcessing import gen_background, process_images
from openpivgui.PostProcessing import PostProcessing
from openpivgui.ErrorChecker import check_PIVprocessing, check_processing, check_postprocessing

from openpivgui.open_piv_gui_tools import str2list, str2dict, get_dim
import openpivgui.vec_plot as vec_plot

class OpenPivGui(tk.Tk):
    '''Simple OpenPIV GUI

    Usage:

    1. Press »select files« and choose some images. 
    Use Ctrl + Shift for selecting mutliple files.

    2. Click on the links in the file-list to inspect the images.

    3. Walk through the riders, select the desired functions,
    and edit the corresponding parameters.

    4. Press »start processing« to start the processing.

    5. Inspect the results by clicking on the links in the file-list.

    6. Use the »back« and »forward« buttons to inspect
    intermediate results.

    4. Use »dump settings« to document your project. You can recall them
    anytime by pressing »load settings«. The lab-book entries
    are also restored from the settings file.

    See also:

    https://github.com/OpenPIV/openpiv_tk_gui
    '''

    def __init__(self):
        '''Standard initialization method.'''
        self.VERSION = __version__
        self.TITLE = 'Simple OpenPIV GUI'
        tk.Tk.__init__(self)
        self.path = os.path.dirname(os.path.abspath(__file__)) # path of gui folder
        self.icon_path = os.path.join(self.path,'res/icon.png') #path for image or icon
        self.iconphoto(False, tk.PhotoImage(file = self.icon_path)) # convert .png into a usable icon photo
        self.title(self.TITLE + ' ' + self.VERSION)
        # the parameter object
        self.p = OpenPivParams()
        self.p.load_settings(self.p.params_fname)
        # background variable for widget data:
        self.tkvars = {}
        # handle for settings frames on riders
        self.set_frame = []
        # handle for text-area objects
        self.ta = []
        # handle for list-box
        self.lb = None
        self.__init_widgets()
        self.set_settings()
        self.log(timestamp=True, text='--------------------------------' +
                                      '\nTkinter OpenPIV session started.')
        self.log(text = 'OpenPivGui version: ' + self.VERSION)

        
        
    def start_processing(self):
        '''Wrapper function to start processing in a separate thread.'''
        self.get_settings()
        check_processing(self) # simple error checking. 
        check_PIVprocessing(self.p)
        self.processing_thread = threading.Thread(target=self.processing)
        self.processing_thread.start()
        
        
        
    def processing(self):
<<<<<<< HEAD
        try: # try statement helps cope with errors and reset GUI. 
             # For debugging purposes, simply comment out the try statement and its exception.    
             # setup
            self.selection(5) # select the rider that the user will see during PIV processing
            # disable riders to stop user from accidentally changing settings during processing
            for i in range(10): 
                if i != 5:
                    self.nb.tab(i, state = 'disabled')
            '''Start the processing chain.

            This is the place to implement additional function calls.
            ''' 
=======
        #try: # try statement helps cope with errors and reset GUI. 
             # For debuggin purposes, simply comment out the try statement and its exception.
            '''Start the processing chain.

            This is the place to implement additional function calls.
            '''     
            # setup
        #    self.selection(5) # select the rider that the user will see during PIV processing
        #    for i in range(10): # disable riders to stop user from accidentally changing settings during processing
        #        if i != 5:
        #            self.nb.tab(i, state = 'disabled')
                    
            #'''Preprocessing was performed in MultiProcessing.py for the sake of simplicity.'''#
            
>>>>>>> 7cf0f2ff
            self.log(timestamp=True,
                         text='-----------------------------' +
                              '\nPre processing finished.',
                         group=self.p.PREPROC)

            # parallel PIV evaluation:
            print('Starting evaluation.')
            self.get_settings()
            mp = MultiProcessing(self.p)
            return_fnames = mp.get_save_fnames()
            
            # keep number of cores in check
            if os.cpu_count() == 0: # if there are no cored available, then raise exception
                raise Exception('Warning: no available threads to process in.')
                
            if self.p['manual_select_cores']: # allow for automatic or manual core selection
                cpu_count = self.p['cores']
                
            else:
                cpu_count = os.cpu_count()
                
            if "idlelib" in sys.modules:
                self.log('Running as a child of IDLE: ' +
                         'Deactivated multiprocessing.')
                cpu_count = 1
                
            if cpu_count >= os.cpu_count():
<<<<<<< HEAD
                raise Exception('Please lower the amount of cores ' +
                                'or deselect >manually select cores<.')
=======
                raise Exception('Please lower the amount of cores or deselect >manually select cores<.')
>>>>>>> 7cf0f2ff
                
            print('Cores left: {} of {}.'.format((os.cpu_count() - cpu_count), os.cpu_count()))
            
            mp.run(func=mp.process, n_cpus=cpu_count)
            
            # update file list with result vector files:
            self.tkvars['fnames'].set(return_fnames)
            self.log(timestamp=True,
                     text='\nPIV evaluation finished.',
                     group=self.p.PIVPROC)
            
            # update file count
            self.num_label.config(text = len(self.p['fnames']))
        
            for i in range(10):
                 self.nb.tab(i, state = 'normal')
            self.selection(6)

<<<<<<< HEAD
        except:
            print('PIV analysis thread stopped. If no pop up errors occur (if enabled), ' +
                  'possibly, not all the images have the same size.')
            # reset everything if any errors are raised
            for i in range(10):
                self.nb.tab(i, state = 'normal')
                
        
=======
    #    except:
    #        print('PIV analysis thread stopped. If no pop up errors occur (if enabled), ' +
    #              'possibly, not all the images have the same size.')
    #        # reset everything if any errors are raised
    #        for i in range(10):
    #            self.nb.tab(i, state = 'normal')
                
        
        
>>>>>>> 7cf0f2ff
    def start_postprocessing(self):
        '''Wrapper function to start processing in a separate thread.'''
        try:
            if os.cpu_count() == 0: # if there are no cored available, then raise exception
                raise Exception('Warning: no available threads to process in.')
            check_processing(self)
            check_postprocessing(self.p) #simple error checking
            self.postprocessing_thread = threading.Thread(target=self.postprocessing)
            self.postprocessing_thread.start()
        except:
            raise Exception('Post-processing thread stopped. Please check for errors.')
        
<<<<<<< HEAD
         
=======
        
        
>>>>>>> 7cf0f2ff
    def postprocessing(self):
        print('Starting validation. Please wait for validation to finish')
        # sig2 noise validation
        self.get_settings()
        if self.p['vld_sig2noise']:
            self.tkvars['fnames'].set(
                PostProcessing(self.p).sig2noise())

        # standard deviation validation
        self.get_settings()
        if self.p['vld_global_std']:
            self.tkvars['fnames'].set(
                PostProcessing(self.p).global_std())

        # global threshold validation
        self.get_settings()
        if self.p['vld_global_thr']:
            self.tkvars['fnames'].set(
                PostProcessing(self.p).global_val())

        # local median validation
        self.get_settings()
        if self.p['vld_local_med']:
            self.tkvars['fnames'].set(
                PostProcessing(self.p).local_median())

        # log validation parameters    
        if (self.p['vld_sig2noise'] or
            self.p['vld_global_std'] or
            self.p['vld_global_thr'] or 
            self.p['vld_local_med']):
            self.log(timestamp=True,
                     text='\nValidation finished.',
                     group=self.p.VALIDATION)
        print('Finished validation. Please wait for postprocessing to finish.')   

        # post processing            
        self.get_settings()
        if self.p['repl']:
            self.tkvars['fnames'].set(
                PostProcessing(self.p).repl_outliers())

        # smooth post processing
        self.get_settings()
        if self.p['smoothn']:
            self.tkvars['fnames'].set(
                PostProcessing(self.p).smoothn_r())
            
        # average all ressults
        self.get_settings()
        if self.p['average_results']:
            self.tkvars['fnames'].set(
                PostProcessing(self.p).average())
        
        # log parameters
        if (self.p['repl'] or
            self.p['smoothn'] or
            self.p['average_results']):
            self.log(timestamp=True,
                     text='\nPost processing finished.',
                     group=self.p.POSTPROC) 
        print('Finished postprocessing.')
        
        # update file count
        self.num_label.config(text = len(self.p['fnames']))
        
        
<<<<<<< HEAD
=======
        
>>>>>>> 7cf0f2ff
    def __init_widgets(self):
        '''Creates a widget for each variable in a parameter object.'''
        self.__init_buttons()
        f = ttk.Frame(self)
        f.pack(side='left',
               fill='both',
               expand='True')
        # holds riders for parameters
        self.__init_notebook(f)
        # plotting area
        self.__init_fig_canvas(f)
        # variable widgets:
        for key in sorted(self.p.index, key=self.p.index.get):
            if self.p.type[key] == 'dummy':
                pass
            elif self.p.type[key] == 'bool':
                self.__init_checkbutton(key)
            elif self.p.type[key] == 'str[]':
                self.__init_listbox(key)
            elif self.p.type[key] == 'text':
                self.__init_text_area(key)  
            elif self.p.type[key] == 'labelframe':
                self.__init_labelframe(key) 
            elif self.p.type[key] == 'label':
                self.__init_label(key) 
            elif self.p.type[key] == 'post_button':
                self.__init_post_button(key)
            elif self.p.type[key] == 'h-spacer':
                self.__init_horizontal_spacer(key)
            elif self.p.type[key] == 'sub_bool':
                self.__init_sub_checkbutton(key)
            elif self.p.type[key] == 'sub_labelframe':
                self.__init_sub_labelframe(key)
            elif self.p.type[key] == 'sub_h-spacer':
                self.__init_sub_horizontal_spacer(key)
            elif self.p.type[key] is None:
                self.__add_tab(key)
            else:
                self.__init_entry(key)
            
            # create widgets that are not in OpenPivParams
            if self.p.index[key] == 3500:
                self.__init_analysisframe(key)
            if self.p.index[key] == 8120:
                self.__init_vec_colorpicker(key)
            
    def __init_fig_canvas(self, mother_frame):
        '''Creates a plotting area for matplotlib.

        Parameters
        ----------
        mother_frame : ttk.Frame
            A frame to place the canvas in.
        '''
        self.fig = Fig() # Enlargended canvas to my preference
        self.fig_frame = ttk.Frame(mother_frame)
        self.fig_frame.pack(side='left',
                            fill='both',
                            expand='True')
        
        self.fig_canvas = FigureCanvasTkAgg(
            self.fig, master=self.fig_frame)
        self.fig_canvas.draw()
        
        self.fig_canvas.get_tk_widget().pack(
            side='left',
            fill='x',
            expand='True')
        fig_toolbar = NavigationToolbar2Tk(self.fig_canvas,
                                           self.fig_frame)
        fig_toolbar.update()
        
        ttk.Button(self.fig_frame, 
                   text = 'start processing', 
                   command = self.start_processing).pack(side = 'left')
        ttk.Button(self.fig_frame, 
                   text = 'start postprocessing', 
                   command = self.start_postprocessing).pack(side = 'left', padx = 9)
        
        self.fig_canvas._tkcanvas.pack(side='top',
                                       fill='both',
                                       expand='True')
        self.fig_canvas.mpl_connect("key_press_event",
                                    lambda: key_press_handler(event,
                                    self.fig_canvas,
                                    fig_toolbar))
        
    def __fig_toolbar_key_pressed(self, event):
        '''Handles matplotlib toolbar events.'''
        key_press_handler(event,
                          self.fig_canvas,
                          self.fig_toolbar)

    def __init_notebook(self, mother_frame):
        '''The notebook is the root widget for tabs or riders.'''
        style = ttk.Style()
        style.layout('TNotebook.Tab', [])
        self.nb = ttk.Notebook(mother_frame, width = 260)
        self.nb.pack(side='right',
                     fill='both',
                     expand='False')

    def __add_tab(self, key):
        '''Add an additional rider to the notebook.'''
        self.set_frame.append(ttk.Frame(self.nb))
        self.nb.add(self.set_frame[-1], text=self.p.label[key])

    def __init_buttons(self):
        '''Add buttons and bind them to methods.'''
        f = ttk.Frame(self)
        
        files = ttk.Menubutton(f, text='File')
        options = tk.Menu(files, tearoff = 0)
        files.config(menu = options)
        options.add_command(label = 'Import files', command = self.select_image_files)
        options.add_command(label = 'Import directory', command = self.open_directory)
        options.add_separator()
        options.add_command(label = 'Save session', command = lambda: self.p.dump_settings(
                                                              filedialog.asksaveasfilename()))
        options.add_command(label = 'Load session', command = self.load_settings)
        options.add_command(label = 'Reset session', command = self.reset_params)
        options.add_separator()
        options.add_command(label = 'Move files', command = self.move_files)
        options.add_command(label = 'Delete files', command = self.delete_files)
        options.add_separator()
        options.add_command(label = 'Exit', command = self.destroy)
        files.pack(side='left', fill='x')
        
        general = ttk.Menubutton(f, text='General')
        options1 = tk.Menu(general, tearoff = 0)
        general.config(menu = options1)
        options1.add_command(label = 'General settings', command = lambda: self.selection(0))
        general.pack(side='left', fill='x')
        
        preproc = ttk.Menubutton(f, text='Preprocessing')
        options2 = tk.Menu(preproc, tearoff = 0)
        preproc.config(menu = options2)
        options2.add_command(label = 'Preprocessing', command = lambda: self.selection(1))
        preproc.pack(side='left', fill='x')
        
        piv = ttk.Menubutton(f, text='Analysis')
        options2 = tk.Menu(piv, tearoff = 0)
        piv.config(menu = options2)
        options2.add_command(label = 'Algorithms\Calibration', command = lambda: self.selection(2))
        options2.add_command(label = 'Windowing', command = lambda: self.selection(3))
        options2.add_command(label = 'Validation', command = lambda: self.selection(4))
        options2.add_command(label = 'Start Analysis', command = self.start_processing)
        piv.pack(side='left', fill='x')
            
        postproc = ttk.Menubutton(f, text='Postprocess')
        options3 = tk.Menu(postproc, tearoff = 0)
        postproc.config(menu = options3)
        options3.add_command(label = 'Postprocess', command = lambda: self.selection(6))
        postproc.pack(side='left', fill='x')
        
        plot = ttk.Menubutton(f, text='Plot')
        options4 = tk.Menu(plot, tearoff = 0)
        plot.config(menu = options4)
        options4.add_command(label = 'Plotting', command = lambda: self.selection(7))
        plot.pack(side='left', fill='x')
        
        u_func = ttk.Menubutton(f, text='User Function')
        options5 = tk.Menu(u_func, tearoff = 0)
        u_func.config(menu = options5)
        options5.add_command(label = 'Show User Function', command = lambda: self.selection(9))
        options5.add_command(label = 'Execute User Function', command = self.user_function)
        u_func.pack(side='left', fill='x')
        
        lab_func = ttk.Menubutton(f, text='Lab Book')
        options6 = tk.Menu(lab_func, tearoff = 0)
        lab_func.config(menu = options6)
        options6.add_command(label = 'Show Lab Book', command = lambda: self.selection(8))
        lab_func.pack(side='left', fill='x')
        
        usage_func = ttk.Menubutton(f, text='Usage')
        options7 = tk.Menu(usage_func, tearoff = 0)
        usage_func.config(menu = options7)
        options7.add_command(label = 'Usage', 
                             command = lambda: messagebox.showinfo(
                                                    title='Help',
                                                    message=inspect.cleandoc(
                                                    OpenPivGui.__doc__)))
        usage_func.pack(side='left', fill='x')
        
        web_func = ttk.Menubutton(f, text='Web')
        options8 = tk.Menu(web_func, tearoff = 0)
        web_func.config(menu = options8)
        options8.add_command(label = 'Web', command = self.readme)
        web_func.pack(side='left', fill='x')
        
        f.pack(side='top', fill='x')
    
    def selection(self, num):
        self.nb.select(num)
        
    def user_function(self):
        '''Executes user function.'''
        self.get_settings()
        exec(self.p['user_func_def'])

    def reset_params(self):
        '''Reset parameters to default values.'''
        answer = messagebox.askyesno(
            title='Reset session',
            message='Reset all parameters to default values?')
        if answer == True:
            self.p = OpenPivParams()
            self.set_settings()
        
    def readme(self):
        '''Opens https://github.com/OpenPIV/openpiv_tk_gui.'''
        webbrowser.open('https://github.com/OpenPIV/openpiv_tk_gui')

    def delete_files(self):
        '''Delete files currently listed in the file list.'''
        answer = messagebox.askyesno(
            title='Delete files',
            message='Are you sure you want to delete selected files?')
        if answer == True:
            files = self.p['fnames'][:]
            for f in files:
                os.remove(f)
            self.navigate('back')

    def move_files(self):
        '''Move files to a new place.'''
        files = self.p['fnames'][:]
        dir = filedialog.askdirectory(mustexist=False)
        if len(dir) > 0:
            if not os.path.exists(dir):
                os.mkdir(dir)
            for src in files:
                dst = dir + os.path.sep + os.path.basename(src)
                shutil.move(src, dst)
            self.navigate('back')

    def load_settings(self):
        '''Load settings from a JSON file.'''
        settings = filedialog.askopenfilename()
        if len(settings) > 0:
            self.p.load_settings(settings)
            self.set_settings()
    
    def load_pandas(self, fname):
        '''Load files in a pandas data frame.

        On the rider named General, the parameters for loading
        the data frames can be specified.
        No parameters have to be set for image processing. 
        
        Parameters
        ----------
        fname : 
            A filename.
        
        Returns
        -------
        pandas.DataFrame :
            In case of an error, the errormessage is returned (str).
        '''
        sep = self.p['sep']
        if sep == 'tab': sep = '\t'
        if sep == 'space': sep = ' '
        
        ext = fname.split('.')[-1]
        if ext in ['txt', 'dat', 'jvc', 'vec', 'csv']:
            if self.p['load_settings'] == True:
                if self.p['header'] == True:
                    data = pd.read_csv(fname, 
                                   decimal = self.p['decimal'],
                                   skiprows = int(self.p['skiprows']),
                                   sep = sep)
                elif self.p['header'] == False:
                    data = pd.read_csv(fname, 
                                   decimal = self.p['decimal'],
                                   skiprows = int(self.p['skiprows']),
                                   sep = sep,  
                                   header = 0,
                                   names = self.p['header_names'].split(','))
            else:
                data = pd.read_csv(fname, 
                                   decimal = ',', 
                                   skiprows = 0, 
                                   sep = '\t',
                                   names = ['x','y','vx','vy','sig2noise'])
        else: 
            data = 'File could not be read. Possibly it is an image file.'
        return(data)
    
    def __init_listbox(self, key):
        '''Creates an interactive list of filenames.

        Parameters
        ----------
        key : str
            Key of a settings object.
        '''
        # root widget
        f = ttk.Frame(self)
        f.pack(side='bottom',
               fill='both',
               expand='True')
        # filter hint
        hint_frame = ttk.Frame(f)
        hint_title = ttk.Label(hint_frame, text = ' filter: ')
        self.filter_hint = ttk.Label(hint_frame, 
                                     text = 'None')
        hint_title.pack(anchor='nw', side = 'left')
        self.filter_hint.pack(anchor='nw') 
        hint_frame.pack(side='top', fill='x', expand='False')
        
        # number of files
        num_frame = ttk.Frame(f)
        num_label = ttk.Label(num_frame, text = ' number of files: ')
        self.num_label = ttk.Label(num_frame, 
                                   text = len(self.p['fnames']))
        num_label.pack(anchor='nw', side = 'left')
        self.num_label.pack(anchor='nw') 
        num_frame.pack(side='top', fill='x', expand='False')
        
        # scrolling
        sbx = ttk.Scrollbar(f, orient="horizontal")
        sbx.pack(side='top', fill='x')
        sby = ttk.Scrollbar(f, orient="vertical")
        sby.pack(side='right', fill='y')
        self.lb = tk.Listbox(f, yscrollcommand=sbx.set)
        self.lb = tk.Listbox(f, yscrollcommand=sby.set)
        sbx.config(command=self.lb.xview)
        sby.config(command=self.lb.yview)
        self.lb['width'] = 25
        
        # background variable
        self.tkvars.update({key: tk.StringVar()})
        self.tkvars[key].set(self.p['fnames'])
        self.lb['listvariable'] = self.tkvars[key]
        
        # interaction
        self.lb.bind('<<ListboxSelect>>', self.__listbox_selection_changed)
        self.lb.pack(side='top', fill='y', expand='True')
        
        # navigation buttons
        f = ttk.Frame(f)
        ttk.Button(f,
                   text='< back',
                   command=lambda : self.navigate('back')).pack(
                   side='left', fill='x')
        ttk.Button(f,
                   text='forward >',
                   command=lambda : self.navigate('forward')).pack(
                   side='right', fill='x')
        f.pack()

    def get_filelistbox(self):
        '''Return a handle to the file list widget.

        Returns
        -------
        tkinter.Listbox
            A handle to the listbox widget holding the filenames
        '''
        return(self.lb)

    def navigate(self, direction):
        '''Navigate through processing steps.

        Display a filtered list of files of the current
        directory. This function cycles through the filters
        specified by the key 'navi_pattern' in the settings object.

        Parameters
        ----------
        direction : str
            'back' or 'forward'.
        '''        
        pattern_lst = str2list(self.p['navi_pattern'])
        dirname = os.path.dirname(self.p['fnames'][0])
        files = os.listdir(dirname)
        if direction == 'back':
            self.p.navi_position -= 1
            if self.p.navi_position == -1:
                self.p.navi_position = len(pattern_lst)-1
        elif direction == 'forward':
            self.p.navi_position += 1
            if self.p.navi_position == len(pattern_lst):
                self.p.navi_position = 0
        filtered = (self.file_filter(
                    files,
                    pattern_lst[self.p.navi_position]))
        if filtered != []:
            filtered = [dirname + os.sep + f for f in filtered]
            filtered.sort()
            self.tkvars['fnames'].set(filtered)
            self.get_settings()
            
        # try next filter, if result is empty
        else: self.navigate(direction)
            
        # update file count
        self.num_label.config(text = len(self.p['fnames']))

    def file_filter(self, files, pattern):
        '''Filter a list of files to  match a pattern.

        Parameters
        ----------
        files : str[]
            A list of pathnames.
        pattern : str
            A regular expression for filtering the list.

        Returns
        -------
        str[]
            List items that match the pattern.
        '''
        filtered = []
        self.filter_hint.config(text = pattern)
        print('file filter: ' + pattern)
        p = re.compile(pattern)
        for f in files:
            if p.search(f):
                filtered.append(f);
        return(filtered)

    
    
    def __init_text_area(self, key):
        '''Init a text area, here used as a lab-book, for example.
        
        The content is saved automatically to the parameter object,
        when the mouse leaves the text area.'''
        self.ta.append(tk.Text(self.set_frame[-1], undo=True))
        ta = self.ta[-1]
        ta.pack()
        ta.bind('<Leave>',
                (lambda _: self.__get_text(key, ta)))
        ttk.Button(self.set_frame[-1],
                   text='clear',
                   command=lambda : ta.delete(
                           '1.0', tk.END)
        ).pack(fill='x')
        ttk.Button(self.set_frame[-1],
                   text='undo',
                   command=lambda : ta.edit_undo()
        ).pack(fill='x')
        ttk.Button(self.set_frame[-1],
                   text='redo',
                   command=lambda : ta.edit_redo()
        ).pack(fill='x')

        
        
    def __get_text(self, key, text_area):
        '''Get text from text_area and copy it to parameter object.'''
        self.p[key] = text_area.get('1.0', tk.END)

        
        
    def __listbox_selection_changed(self, event):
        '''Handles selection change events of the file listbox.'''
        try:
            self.index = event.widget.curselection()[0]
        except IndexError:
            pass  # nothing selected
        else:
            self.get_settings()
            self.show(self.p['fnames'][self.index])
            if self.p['data_information'] == True:
                self.show_informations(self.p['fnames'][self.index])
    
    
    
    def __init_analysisframe(self, key):
        pady = 2
        F = ttk.Frame(self.set_frame[-1])
        ttk.Label(F, text = 'Warning: \n' +
                            'Please be careful to not hit any keys on the \nkeyboard. ' + 
                            "This could cause the GUI to 'freeze' \nand the evaluation to lock up. ").pack()
        ttk.Separator(F).pack(fill = 'x')
        
        f = ttk.Frame(F)
        ttk.Label(f, text = 'process type:').pack(side = 'left')
        self.processing_type = ttk.Label(f, text = 'N/A').pack(side = 'right')
        f.pack(fill = 'x', pady = pady)
        
        f = ttk.Frame(F)
        ttk.Label(f, text = 'number of files::').pack(side = 'left')
        self.processing_num_files = ttk.Label(f, text = 'N/A').pack(side = 'right')
        f.pack(fill = 'x', pady = pady)
        
        f = ttk.Frame(F)
        ttk.Label(f, text = 'number of frames:').pack(side = 'left')
        self.processing_num_frames = ttk.Label(f, text = 'N/A').pack(side = 'right')
        f.pack(fill = 'x', pady = pady)
        
        f = ttk.Frame(F)
        ttk.Label(f, text = 'max interrogation window [px]:').pack(side = 'left')
        self.processing_max = ttk.Label(f, text = 'N/A').pack(side = 'right')
        f.pack(fill = 'x', pady = pady)
        
        f = ttk.Frame(F)
        ttk.Label(f, text = 'min interrogation window [px]:').pack(side = 'left')
        self.processing_min = ttk.Label(f, text = 'N/A').pack(side = 'right')
        f.pack(fill = 'x', pady = pady)
        
        f = ttk.Frame(F)
        ttk.Label(f, text = 'number of passes:').pack(side = 'left')
        self.processing_passes = ttk.Label(f, text = 'N/A').pack(side = 'right')
        f.pack(fill = 'x', pady = pady)
        
        F.pack(fill = 'both')
    
    
    
    def __init_labelframe(self, key):
        '''Add a label frame for widgets.'''
        f = ttk.Frame(self.set_frame[-1])
        self.pane = ttk.Panedwindow(f, orient='vertical', width = 400)
        self.lf = tk.LabelFrame(self.pane, text=self.p.label[key])
        self.lf.config(borderwidth = 2, width = 400, relief = 'groove')
        self.pane.add(self.lf)
        self.pane.pack(side='left', fill='both')
        f.pack(fill='both')
    
    
    
    def __init_sub_labelframe(self, key):
        '''Add a label frame for widgets.'''
        self.sub_lf = tk.LabelFrame(self.lf, text=self.p.label[key])
        self.sub_lf.config(borderwidth = 2, width = 400, relief = 'groove')
        self.sub_lf.pack(fill = 'both', pady = 4, padx = 4)        
        
        
<<<<<<< HEAD
=======
        
>>>>>>> 7cf0f2ff
    def __init_post_button(self, event):
        f = ttk.Frame(self.lf)
        f.pack(fill='both')
        tk.Button(f,
                   text='start postprocessing',
                   bg = 'lime',
                   relief = 'groove',
                   command=self.start_postprocessing).pack(side = 'top')  
        
        
<<<<<<< HEAD
=======
        
>>>>>>> 7cf0f2ff
    def __init_horizontal_spacer(self, key):
        '''Add a horizontal spacer line for widgets.'''
        f = ttk.Frame(self.lf)
        hs = ttk.Separator(f)
        hs.pack(fill = 'x')
        f.pack(fill='both')
    
    
<<<<<<< HEAD
=======
    
>>>>>>> 7cf0f2ff
    def __init_sub_horizontal_spacer(self, key):
        '''Add a horizontal spacer line for widgets'''
        f = ttk.Frame(self.sub_lf)
        hs = ttk.Separator(f)
        hs.pack(fill = 'x')
        f.pack(fill='both')
        
        
<<<<<<< HEAD
=======
        
>>>>>>> 7cf0f2ff
    def __init_label(self, key):
        f = ttk.Frame(self.lf)
        label1 = ttk.Label(f,
                          text = self.p.label[key])
        label1.pack(side = 'left')
        f.pack()
                
               
<<<<<<< HEAD
=======
                
>>>>>>> 7cf0f2ff
    def __init_entry(self, key):
        '''Creates a label and an entry in a frame.

        A corresponding tk background textvariable is also crated. An 
        option menu is created instead of en entry, if a hint is given
        in the parameter object. The help string in the parameter object
        is used for creating a tooltip.

        Parameter
        ---------
        key : str
            Key of a parameter obj.
        '''
        padding = 2
        # sub label frames
        if(self.p.type[key] == 'sub_int' or
            self.p.type[key] == 'sub_float' or
            self.p.type[key] == 'sub'):
            f = ttk.Frame(self.sub_lf)
            f.pack(fill='x')
            l = ttk.Label(f, text=self.p.label[key])
            CreateToolTip(l, self.p.help[key])
            l.pack(side='left', padx = padding, pady = padding)
            if self.p.type[key] == 'sub_int':
                self.tkvars.update({key: tk.IntVar()})
            elif self.p.type[key] == 'sub_float':
                self.tkvars.update({key: tk.DoubleVar()})
            elif self.p.type[key] == 'sub':
                self.tkvars.update({key: tk.StringVar()})
            if self.p.hint[key] is not None:
                e = ttk.OptionMenu(f,
                                  self.tkvars[key],
                                  'spacer', *self.p.hint[key])
            else:
                e = ttk.Entry(f, width = 17)
                e['textvariable'] = self.tkvars[key]
            CreateToolTip(e, self.p.help[key])
            e.pack(side='right', padx = padding, pady = padding)
            
        else:
            f = ttk.Frame(self.lf)
            f.pack(fill='x')
            l = ttk.Label(f, text=self.p.label[key])
            CreateToolTip(l, self.p.help[key])
            l.pack(side='left', padx = padding, pady = padding)
            if self.p.type[key] == 'int':
                self.tkvars.update({key: tk.IntVar()})
            elif self.p.type[key] == 'float':
                self.tkvars.update({key: tk.DoubleVar()})
            else:
                self.tkvars.update({key: tk.StringVar()})
            if self.p.hint[key] is not None:
                e = ttk.OptionMenu(f,
                                  self.tkvars[key],
                                  'spacer', *self.p.hint[key])
            else:
                e = ttk.Entry(f, width = 17)
                e['textvariable'] = self.tkvars[key]
            CreateToolTip(e, self.p.help[key])
            e.pack(side='right', padx = padding, pady = padding)

            
<<<<<<< HEAD
=======
            
>>>>>>> 7cf0f2ff
    def __init_checkbutton(self, key):
        '''Create a checkbutton with label and tooltip.'''
        f = ttk.Frame(self.lf)
        f.pack(fill='x')
        self.tkvars.update({key: tk.BooleanVar()})
        self.tkvars[key].set(bool(self.p[key]))
        cb = ttk.Checkbutton(f)
        cb['variable'] = self.tkvars[key]
        cb['onvalue'] = True
        cb['offvalue'] = False
        cb['text'] = self.p.label[key]
        CreateToolTip(cb, self.p.help[key])
        cb.pack(side='left')
    
    
<<<<<<< HEAD
=======
    
>>>>>>> 7cf0f2ff
    def __init_sub_checkbutton(self, key):
        '''Create a checkbutton with label and tooltip.'''
        f = ttk.Frame(self.sub_lf)
        f.pack(fill='x')
        self.tkvars.update({key: tk.BooleanVar()})
        self.tkvars[key].set(bool(self.p[key]))
        cb = ttk.Checkbutton(f)
        cb['variable'] = self.tkvars[key]
        cb['onvalue'] = True
        cb['offvalue'] = False
        cb['text'] = self.p.label[key]
        CreateToolTip(cb, self.p.help[key])
        cb.pack(side='left')
        
        
<<<<<<< HEAD
=======
        
>>>>>>> 7cf0f2ff
    def __init_vec_colorpicker(self, key):
        whitespace = '                                 '
        f = ttk.Frame(self.lf)
        l = ttk.Label(f, text = 'invalid vector color')
        CreateToolTip(l, self.p.help[key])
        l.pack(side = 'left')
        self.invalid_color = tk.Button(f,
                                       text = whitespace,
                                       bg = self.p['invalid_color'],
                                       relief = 'groove',
                                       command=self.invalid_colorpicker)
        self.invalid_color.pack(side = 'right')
        f.pack(fill = 'x')
        
        f = ttk.Frame(self.lf)
        l = ttk.Label(f, text = 'valid vector color')
        CreateToolTip(l, self.p.help[key])
        l.pack(side = 'left')
        self.valid_color = tk.Button(f,
                                     text = whitespace,
                                     bg = self.p['valid_color'],
                                     relief = 'groove',
                                     command=self.valid_colorpicker)
        self.valid_color.pack(side = 'right')
        f.pack(fill = 'x') 
        
        
<<<<<<< HEAD
=======
        
>>>>>>> 7cf0f2ff
    def invalid_colorpicker(self):
        self.p['invalid_color'] = colorchooser.askcolor()[1]
        self.invalid_color.config(bg = self.p['invalid_color'])
    
    
    def valid_colorpicker(self):
        self.p['valid_color'] = colorchooser.askcolor()[1]
        self.valid_color.config(bg = self.p['valid_color'])
        
    
<<<<<<< HEAD
=======
        
>>>>>>> 7cf0f2ff
    def log(self, columninformation = None, timestamp=False, text=None, 
            group=None):
        ''' Add an entry to the lab-book.

        The first initialized text-area is assumed to be the lab-book.
        It is internally accessible by self.ta[0].

        Parameters
        ----------
        timestamp : bool
            Print current time.
            Pattern: yyyy-mm-dd hh:mm:ss.
            (default: False)
        text : str
            Print a text, a linebreak is appended. 
            (default None)
        group : int
            Print group of parameters.
            (e.g. OpenPivParams.PIVPROC)
        columninformation : list
            Print column information of the selected file.

        Example
        -------
        log(text='processing parameters:', 
            group=OpenPivParams.POSTPROC)
        '''
        if text is not None:
            self.ta[0].insert(tk.END, text + '\n')
        if timestamp:
            td = datetime.today()
            s = '-'.join((str(td.year), str(td.month), str(td.day))) + \
                ' ' + \
                ':'.join((str(td.hour), str(td.minute), str(td.second)))
            self.log(text=s)
        if group is not None:
            self.log(text='Parameters:')
            for key in self.p.param:
                key_type = self.p.type[key]
                if key_type not in ['labelframe', 'sub_labelframe', 'h-spacer', 
                                    'sub_h-spacer', 'post_button']:
                    if group < self.p.index[key] < group+1000:
                        s = key + ': ' + str(self.p[key])
                        self.log(text=s)
        if columninformation is not None:
            self.ta[0].insert(tk.END, str(columninformation) + '\n')
           
        
<<<<<<< HEAD
=======
        
>>>>>>> 7cf0f2ff
    def show_informations(self, fname):
        ''' Shows the column names of the chosen file in the labbook.
        
        Parameters
        ----------
        fname : str
            A filename.
        '''
        data = self.load_pandas(fname)
        if isinstance(data, str) == True:
            self.log(text = data)
        else:
            self.log(columninformation = list(data.columns.values))

            
            
    def get_settings(self):
        '''Copy widget variables to the parameter object.'''
        for key in self.tkvars:
            if self.p.type[key] == 'str[]':
                self.p[key] = str2list(self.tkvars[key].get())
            else:
                self.p[key] = self.tkvars[key].get()
        self.__get_text('lab_book_content', self.ta[0])
        self.__get_text('user_func_def', self.ta[1])

        
<<<<<<< HEAD
=======
        
>>>>>>> 7cf0f2ff
    def set_settings(self):
        '''Copy values of the parameter object to widget variables.'''
        for key in self.tkvars:
            self.tkvars[key].set(self.p[key])
        self.ta[0].delete('1.0', tk.END)
        self.ta[0].insert('1.0', self.p['lab_book_content'])
        self.ta[1].delete('1.0', tk.END)
        self.ta[1].insert('1.0', self.p['user_func_def'])

        
<<<<<<< HEAD
=======
        
>>>>>>> 7cf0f2ff
    def select_image_files(self):
        '''Show a file dialog to select one or more filenames.'''
        print('Use Ctrl + Shift to select multiple files.')
        files = filedialog.askopenfilenames(multiple=True)
        if len(files) > 0:
            self.p['fnames'] = list(files)
            self.tkvars['fnames'].set(self.p['fnames'])
            
        # update file count
        self.num_label.config(text = len(self.p['fnames']))

        
<<<<<<< HEAD
=======
        
>>>>>>> 7cf0f2ff
    def open_directory(self):
        '''Show a dialog for opening a directory.'''
        dir = filedialog.askdirectory()
        if len(dir) > 0:
            files = [dir + os.sep + file for file in os.listdir(dir)]
            self.p['fnames'] = list(files)
            self.tkvars['fnames'].set(self.p['fnames'])
        self.navigate('back')
        
        # update file count
        self.num_label.config(text = len(self.p['fnames']))

        
<<<<<<< HEAD
=======
        
>>>>>>> 7cf0f2ff
    def show(self, fname):
        '''Display a file.

        This method distinguishes vector data (file extensions
        txt, dat, jvc,vec and csv) and images (all other file extensions).

        Parameters
        ----------
        fname : str
            A filename.
        '''
        ext = fname.split('.')[-1]
        self.fig.clear()
        data = self.load_pandas(fname)
        if ext in ['txt', 'dat', 'jvc', 'vec','csv']:
            if self.p['plot_type'] == 'vectors':
                vec_plot.vector(
                        data,
                        self.p,
                        self.fig,
                        invert_yaxis=self.p['invert_yaxis'],
                        scale=self.p['vec_scale'],
                        width=self.p['vec_width'],
                        valid_color=self.p['valid_color'],
                        invalid_color=self.p['invalid_color']
                        )
            elif self.p['plot_type'] == 'profiles':
                vec_plot.profiles(data,
                         self.fig,
                         orientation=self.p['profiles_orientation']
                         )
            elif self.p['plot_type'] == 'scatter':
                vec_plot.scatter(data,
                        self.fig
                        )
            elif self.p['plot_type'] == 'contour':
                vec_plot.contour(data, self.p, 
                        self.fig)
            elif self.p['plot_type'] == 'contour + vectors':
                vec_plot.contour_and_vector(data, self.p, 
                        self.fig, 
                        scale=self.p['vec_scale'],
                        width=self.p['vec_width'],
<<<<<<< HEAD
=======
                                           )
>>>>>>> 7cf0f2ff
            elif self.p['plot_type'] == 'streamlines':
                vec_plot.streamlines(data, 
                        self.p, 
                        self.fig)
            else:
                vec_plot.pandas_plot(data, 
                        self.p, 
                        self.fig)
        else:
            self.show_img(fname)
        self.fig.canvas.draw()

    def show_img(self, fname):
        '''Display an image.

        Parameters
        ----------
        fname : str
            Pathname of an image file.
        '''
        img = piv_tls.imread(fname)
        print('\nimage data type: {}'.format(img.dtype))
        print('max count: {}'.format(img.max()))
        print('min count {}:'.format(img.min()))
        if 'int' not in str(img.dtype):
            print('Warning: For PIV processing, ' +
                  'image will be normalized and converted to uint8. ' +
                  'This may cause a loss of precision.')
        print('Processing image.')
        img = (img).astype(np.int32) 
        # generate background if needed
        if self.p['background_subtract'] == True and self.p['background_type'] != 'minA - minB':
            background = gen_background(self.p)
            
        elif self.p['background_subtract'] == True and self.p['background_type'] == 'minA - minB':
            if fname == self.p['fnames'][-1]:
                img2 = self.p['fnames'][-2]
                img2 = piv_tls.imread(img2) 
                background = gen_background(self.p, img2, img)
            else:
                img2 = self.p['fnames'][self.index + 1]
                img2 = piv_tls.imread(img2) 
                background = gen_background(self.p, img, img2)
        else:
            background = None
            
<<<<<<< HEAD
=======
        print('Processing image.')
        img = (img).astype(np.int32) 
        # generate background if needed
        if self.p['background_subtract'] == True and self.p['background_type'] != 'minA - minB':
            background = gen_background(self.p)
            
        elif self.p['background_subtract'] == True and self.p['background_type'] == 'minA - minB':
            if fname == self.p['fnames'][-1]:
                img2 = self.p['fnames'][-2]
                img2 = piv_tls.imread(img2) 
                background = gen_background(self.p, img2, img)
            else:
                img2 = self.p['fnames'][self.index + 1]
                img2 = piv_tls.imread(img2) 
                background = gen_background(self.p, img, img2)
        else:
            background = None
            
>>>>>>> 7cf0f2ff
        img = process_images(self.p, img, background = background) 
        img = (img).astype(np.int32)
        
        print('Processed image.')
        print('max count: {}'.format(img.max()))
        print('min count {}:'.format(img.min()))
        
<<<<<<< HEAD
        self.fig.add_subplot(111).matshow(img, cmap=plt.cm.Greys_r,
                                          vmax = self.p['matplot_intensity'])
=======
        self.fig.add_subplot(111).matshow(img, cmap=plt.cm.Greys_r, vmax = self.p['matplot_intensity'])
>>>>>>> 7cf0f2ff
        self.fig.canvas.draw()

    def destroy(self):
        '''Destroy the OpenPIV GUI.

        Settings are automatically saved.
        '''
        self.get_settings()
        self.p.dump_settings(self.p.params_fname)
        tk.Tk.destroy(self)


if __name__ == '__main__':
    openPivGui = OpenPivGui()
    openPivGui.mainloop()<|MERGE_RESOLUTION|>--- conflicted
+++ resolved
@@ -3,11 +3,7 @@
 
 '''A simple GUI for OpenPIV.'''
 
-<<<<<<< HEAD
 __version__ = '0.4.0'
-=======
-__version__ = '0.3.8'
->>>>>>> 7cf0f2ff
 
 __licence__ = '''
 This program is free software: you can redistribute it and/or modify
@@ -129,7 +125,6 @@
         
         
     def processing(self):
-<<<<<<< HEAD
         try: # try statement helps cope with errors and reset GUI. 
              # For debugging purposes, simply comment out the try statement and its exception.    
              # setup
@@ -142,22 +137,6 @@
 
             This is the place to implement additional function calls.
             ''' 
-=======
-        #try: # try statement helps cope with errors and reset GUI. 
-             # For debuggin purposes, simply comment out the try statement and its exception.
-            '''Start the processing chain.
-
-            This is the place to implement additional function calls.
-            '''     
-            # setup
-        #    self.selection(5) # select the rider that the user will see during PIV processing
-        #    for i in range(10): # disable riders to stop user from accidentally changing settings during processing
-        #        if i != 5:
-        #            self.nb.tab(i, state = 'disabled')
-                    
-            #'''Preprocessing was performed in MultiProcessing.py for the sake of simplicity.'''#
-            
->>>>>>> 7cf0f2ff
             self.log(timestamp=True,
                          text='-----------------------------' +
                               '\nPre processing finished.',
@@ -185,12 +164,8 @@
                 cpu_count = 1
                 
             if cpu_count >= os.cpu_count():
-<<<<<<< HEAD
                 raise Exception('Please lower the amount of cores ' +
                                 'or deselect >manually select cores<.')
-=======
-                raise Exception('Please lower the amount of cores or deselect >manually select cores<.')
->>>>>>> 7cf0f2ff
                 
             print('Cores left: {} of {}.'.format((os.cpu_count() - cpu_count), os.cpu_count()))
             
@@ -209,7 +184,6 @@
                  self.nb.tab(i, state = 'normal')
             self.selection(6)
 
-<<<<<<< HEAD
         except:
             print('PIV analysis thread stopped. If no pop up errors occur (if enabled), ' +
                   'possibly, not all the images have the same size.')
@@ -218,17 +192,6 @@
                 self.nb.tab(i, state = 'normal')
                 
         
-=======
-    #    except:
-    #        print('PIV analysis thread stopped. If no pop up errors occur (if enabled), ' +
-    #              'possibly, not all the images have the same size.')
-    #        # reset everything if any errors are raised
-    #        for i in range(10):
-    #            self.nb.tab(i, state = 'normal')
-                
-        
-        
->>>>>>> 7cf0f2ff
     def start_postprocessing(self):
         '''Wrapper function to start processing in a separate thread.'''
         try:
@@ -241,12 +204,7 @@
         except:
             raise Exception('Post-processing thread stopped. Please check for errors.')
         
-<<<<<<< HEAD
-         
-=======
-        
-        
->>>>>>> 7cf0f2ff
+
     def postprocessing(self):
         print('Starting validation. Please wait for validation to finish')
         # sig2 noise validation
@@ -314,10 +272,6 @@
         self.num_label.config(text = len(self.p['fnames']))
         
         
-<<<<<<< HEAD
-=======
-        
->>>>>>> 7cf0f2ff
     def __init_widgets(self):
         '''Creates a widget for each variable in a parameter object.'''
         self.__init_buttons()
@@ -851,10 +805,6 @@
         self.sub_lf.pack(fill = 'both', pady = 4, padx = 4)        
         
         
-<<<<<<< HEAD
-=======
-        
->>>>>>> 7cf0f2ff
     def __init_post_button(self, event):
         f = ttk.Frame(self.lf)
         f.pack(fill='both')
@@ -865,10 +815,6 @@
                    command=self.start_postprocessing).pack(side = 'top')  
         
         
-<<<<<<< HEAD
-=======
-        
->>>>>>> 7cf0f2ff
     def __init_horizontal_spacer(self, key):
         '''Add a horizontal spacer line for widgets.'''
         f = ttk.Frame(self.lf)
@@ -877,10 +823,6 @@
         f.pack(fill='both')
     
     
-<<<<<<< HEAD
-=======
-    
->>>>>>> 7cf0f2ff
     def __init_sub_horizontal_spacer(self, key):
         '''Add a horizontal spacer line for widgets'''
         f = ttk.Frame(self.sub_lf)
@@ -889,10 +831,6 @@
         f.pack(fill='both')
         
         
-<<<<<<< HEAD
-=======
-        
->>>>>>> 7cf0f2ff
     def __init_label(self, key):
         f = ttk.Frame(self.lf)
         label1 = ttk.Label(f,
@@ -901,10 +839,6 @@
         f.pack()
                 
                
-<<<<<<< HEAD
-=======
-                
->>>>>>> 7cf0f2ff
     def __init_entry(self, key):
         '''Creates a label and an entry in a frame.
 
@@ -967,10 +901,6 @@
             e.pack(side='right', padx = padding, pady = padding)
 
             
-<<<<<<< HEAD
-=======
-            
->>>>>>> 7cf0f2ff
     def __init_checkbutton(self, key):
         '''Create a checkbutton with label and tooltip.'''
         f = ttk.Frame(self.lf)
@@ -986,10 +916,6 @@
         cb.pack(side='left')
     
     
-<<<<<<< HEAD
-=======
-    
->>>>>>> 7cf0f2ff
     def __init_sub_checkbutton(self, key):
         '''Create a checkbutton with label and tooltip.'''
         f = ttk.Frame(self.sub_lf)
@@ -1005,10 +931,6 @@
         cb.pack(side='left')
         
         
-<<<<<<< HEAD
-=======
-        
->>>>>>> 7cf0f2ff
     def __init_vec_colorpicker(self, key):
         whitespace = '                                 '
         f = ttk.Frame(self.lf)
@@ -1036,10 +958,6 @@
         f.pack(fill = 'x') 
         
         
-<<<<<<< HEAD
-=======
-        
->>>>>>> 7cf0f2ff
     def invalid_colorpicker(self):
         self.p['invalid_color'] = colorchooser.askcolor()[1]
         self.invalid_color.config(bg = self.p['invalid_color'])
@@ -1050,10 +968,6 @@
         self.valid_color.config(bg = self.p['valid_color'])
         
     
-<<<<<<< HEAD
-=======
-        
->>>>>>> 7cf0f2ff
     def log(self, columninformation = None, timestamp=False, text=None, 
             group=None):
         ''' Add an entry to the lab-book.
@@ -1102,10 +1016,6 @@
             self.ta[0].insert(tk.END, str(columninformation) + '\n')
            
         
-<<<<<<< HEAD
-=======
-        
->>>>>>> 7cf0f2ff
     def show_informations(self, fname):
         ''' Shows the column names of the chosen file in the labbook.
         
@@ -1133,10 +1043,6 @@
         self.__get_text('user_func_def', self.ta[1])
 
         
-<<<<<<< HEAD
-=======
-        
->>>>>>> 7cf0f2ff
     def set_settings(self):
         '''Copy values of the parameter object to widget variables.'''
         for key in self.tkvars:
@@ -1147,10 +1053,6 @@
         self.ta[1].insert('1.0', self.p['user_func_def'])
 
         
-<<<<<<< HEAD
-=======
-        
->>>>>>> 7cf0f2ff
     def select_image_files(self):
         '''Show a file dialog to select one or more filenames.'''
         print('Use Ctrl + Shift to select multiple files.')
@@ -1163,10 +1065,6 @@
         self.num_label.config(text = len(self.p['fnames']))
 
         
-<<<<<<< HEAD
-=======
-        
->>>>>>> 7cf0f2ff
     def open_directory(self):
         '''Show a dialog for opening a directory.'''
         dir = filedialog.askdirectory()
@@ -1180,10 +1078,6 @@
         self.num_label.config(text = len(self.p['fnames']))
 
         
-<<<<<<< HEAD
-=======
-        
->>>>>>> 7cf0f2ff
     def show(self, fname):
         '''Display a file.
 
@@ -1226,11 +1120,7 @@
                 vec_plot.contour_and_vector(data, self.p, 
                         self.fig, 
                         scale=self.p['vec_scale'],
-                        width=self.p['vec_width'],
-<<<<<<< HEAD
-=======
-                                           )
->>>>>>> 7cf0f2ff
+                        width=self.p['vec_width'])
             elif self.p['plot_type'] == 'streamlines':
                 vec_plot.streamlines(data, 
                         self.p, 
@@ -1277,8 +1167,6 @@
         else:
             background = None
             
-<<<<<<< HEAD
-=======
         print('Processing image.')
         img = (img).astype(np.int32) 
         # generate background if needed
@@ -1297,7 +1185,6 @@
         else:
             background = None
             
->>>>>>> 7cf0f2ff
         img = process_images(self.p, img, background = background) 
         img = (img).astype(np.int32)
         
@@ -1305,12 +1192,8 @@
         print('max count: {}'.format(img.max()))
         print('min count {}:'.format(img.min()))
         
-<<<<<<< HEAD
         self.fig.add_subplot(111).matshow(img, cmap=plt.cm.Greys_r,
                                           vmax = self.p['matplot_intensity'])
-=======
-        self.fig.add_subplot(111).matshow(img, cmap=plt.cm.Greys_r, vmax = self.p['matplot_intensity'])
->>>>>>> 7cf0f2ff
         self.fig.canvas.draw()
 
     def destroy(self):

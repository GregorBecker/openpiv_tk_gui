--- conflicted
+++ resolved
@@ -373,10 +373,6 @@
     # plot title from the GUI
     ax.set_title(parameter['plot_title'])    
     
-<<<<<<< HEAD
-
-=======
->>>>>>> 7cf0f2ff
 def streamlines(data, parameter, figure):
     '''Display a streamline plot.    
 
